def pytest_addoption(parser):
    # Attaches SHARK command-line arguments to the pytest machinery.
    parser.addoption(
        "--benchmark",
        action="store_true",
        default="False",
        help="Pass option to benchmark and write results.csv",
    )
    parser.addoption(
        "--onnx_bench",
        action="store_true",
        default="False",
        help="Add ONNX benchmark results to pytest benchmarks.",
    )
    parser.addoption(
        "--tf32",
        action="store_true",
        default="False",
        help="Use TensorFloat-32 calculations.",
    )
    parser.addoption(
        "--save_repro",
        action="store_true",
        default="False",
        help="Pass option to save reproduction artifacts to SHARK/shark_tmp/test_case/",
    )
    parser.addoption(
        "--save_fails",
        action="store_true",
        default="False",
        help="Save reproduction artifacts for a test case only if it fails. Default is False.",
    )
    parser.addoption(
        "--ci",
        action="store_true",
        default="False",
        help="Enables uploading of reproduction artifacts upon test case failure during iree-compile or validation. Must be passed with --ci_sha option ",
    )
    parser.addoption(
        "--ci_sha",
        action="store",
        default="None",
        help="Passes the github SHA of the CI workflow to include in google storage directory for reproduction artifacts.",
    )
    parser.addoption(
<<<<<<< HEAD
        "--local_tank_cache",
        action="store",
        default="",
        help="Specify the directory in which all downloaded shark_tank artifacts will be cached.",
=======
        "--tank_url",
        type=str,
        default="gs://shark_tank/latest",
        help="URL to bucket from which to download SHARK tank artifacts. Default is gs://shark_tank/latest",
>>>>>>> cbf3f784
    )<|MERGE_RESOLUTION|>--- conflicted
+++ resolved
@@ -43,15 +43,14 @@
         help="Passes the github SHA of the CI workflow to include in google storage directory for reproduction artifacts.",
     )
     parser.addoption(
-<<<<<<< HEAD
         "--local_tank_cache",
         action="store",
         default="",
         help="Specify the directory in which all downloaded shark_tank artifacts will be cached.",
-=======
+    )
+    parser.addoption(
         "--tank_url",
         type=str,
         default="gs://shark_tank/latest",
         help="URL to bucket from which to download SHARK tank artifacts. Default is gs://shark_tank/latest",
->>>>>>> cbf3f784
     )