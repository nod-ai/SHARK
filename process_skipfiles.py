# This script will toggle the comment/uncommenting aspect for dealing
# with __file__ AttributeError arising in case of a few modules in
# `torch/_dynamo/skipfiles.py` (within shark.venv)

from distutils.sysconfig import get_python_lib
import fileinput
from pathlib import Path

<<<<<<< HEAD
# Temporary workaround for transformers/__init__.py.
path_to_stdhooks = Path(
    get_python_lib() + "/_pyinstaller_hooks_contrib/hooks/stdhooks/"
)
=======
# Temorary workaround for transformers/__init__.py.
>>>>>>> 9e348a11
path_to_transformers_hook = Path(
    get_python_lib()
    + "/_pyinstaller_hooks_contrib/hooks/stdhooks/hook-transformers.py"
)
if path_to_transformers_hook.is_file():
    pass
else:
    with open(path_to_transformers_hook, "w") as f:
        f.write("module_collection_mode = 'pyz+py'")

path_to_skipfiles = Path(get_python_lib() + "/torch/_dynamo/skipfiles.py")

modules_to_comment = ["abc,", "os,", "posixpath,", "_collections_abc,"]
startMonitoring = 0
for line in fileinput.input(path_to_skipfiles, inplace=True):
    if "SKIP_DIRS = " in line:
        startMonitoring = 1
        print(line, end="")
    elif startMonitoring in [1, 2]:
        if "]" in line:
            startMonitoring += 1
            print(line, end="")
        else:
            flag = True
            for module in modules_to_comment:
                if module in line:
                    if not line.startswith("#"):
                        print(f"#{line}", end="")
                    else:
                        print(f"{line[1:]}", end="")
                    flag = False
                    break
            if flag:
                print(line, end="")
    else:
        print(line, end="")

# For getting around scikit-image's packaging, laze_loader has had a patch merged but yet to be released.
# Refer: https://github.com/scientific-python/lazy_loader
path_to_lazy_loader = Path(get_python_lib() + "/lazy_loader/__init__.py")

for line in fileinput.input(path_to_lazy_loader, inplace=True):
    if 'stubfile = filename if filename.endswith("i")' in line:
        print(
            '    stubfile = (filename if filename.endswith("i") else f"{os.path.splitext(filename)[0]}.pyi")',
            end="",
        )
    else:
        print(line, end="")

# For getting around timm's packaging.
# Refer: https://github.com/pyinstaller/pyinstaller/issues/5673#issuecomment-808731505
path_to_timm_activations = Path(
    get_python_lib() + "/timm/layers/activations_jit.py"
)
for line in fileinput.input(path_to_timm_activations, inplace=True):
    if "@torch.jit.script" in line:
        print("@torch.jit._script_if_tracing", end="\n")
    else:
        print(line, end="")
<|MERGE_RESOLUTION|>--- conflicted
+++ resolved
@@ -1,76 +1,69 @@
-# This script will toggle the comment/uncommenting aspect for dealing
-# with __file__ AttributeError arising in case of a few modules in
-# `torch/_dynamo/skipfiles.py` (within shark.venv)
-
-from distutils.sysconfig import get_python_lib
-import fileinput
-from pathlib import Path
-
-<<<<<<< HEAD
-# Temporary workaround for transformers/__init__.py.
-path_to_stdhooks = Path(
-    get_python_lib() + "/_pyinstaller_hooks_contrib/hooks/stdhooks/"
-)
-=======
-# Temorary workaround for transformers/__init__.py.
->>>>>>> 9e348a11
-path_to_transformers_hook = Path(
-    get_python_lib()
-    + "/_pyinstaller_hooks_contrib/hooks/stdhooks/hook-transformers.py"
-)
-if path_to_transformers_hook.is_file():
-    pass
-else:
-    with open(path_to_transformers_hook, "w") as f:
-        f.write("module_collection_mode = 'pyz+py'")
-
-path_to_skipfiles = Path(get_python_lib() + "/torch/_dynamo/skipfiles.py")
-
-modules_to_comment = ["abc,", "os,", "posixpath,", "_collections_abc,"]
-startMonitoring = 0
-for line in fileinput.input(path_to_skipfiles, inplace=True):
-    if "SKIP_DIRS = " in line:
-        startMonitoring = 1
-        print(line, end="")
-    elif startMonitoring in [1, 2]:
-        if "]" in line:
-            startMonitoring += 1
-            print(line, end="")
-        else:
-            flag = True
-            for module in modules_to_comment:
-                if module in line:
-                    if not line.startswith("#"):
-                        print(f"#{line}", end="")
-                    else:
-                        print(f"{line[1:]}", end="")
-                    flag = False
-                    break
-            if flag:
-                print(line, end="")
-    else:
-        print(line, end="")
-
-# For getting around scikit-image's packaging, laze_loader has had a patch merged but yet to be released.
-# Refer: https://github.com/scientific-python/lazy_loader
-path_to_lazy_loader = Path(get_python_lib() + "/lazy_loader/__init__.py")
-
-for line in fileinput.input(path_to_lazy_loader, inplace=True):
-    if 'stubfile = filename if filename.endswith("i")' in line:
-        print(
-            '    stubfile = (filename if filename.endswith("i") else f"{os.path.splitext(filename)[0]}.pyi")',
-            end="",
-        )
-    else:
-        print(line, end="")
-
-# For getting around timm's packaging.
-# Refer: https://github.com/pyinstaller/pyinstaller/issues/5673#issuecomment-808731505
-path_to_timm_activations = Path(
-    get_python_lib() + "/timm/layers/activations_jit.py"
-)
-for line in fileinput.input(path_to_timm_activations, inplace=True):
-    if "@torch.jit.script" in line:
-        print("@torch.jit._script_if_tracing", end="\n")
-    else:
-        print(line, end="")
+# This script will toggle the comment/uncommenting aspect for dealing
+# with __file__ AttributeError arising in case of a few modules in
+# `torch/_dynamo/skipfiles.py` (within shark.venv)
+
+from distutils.sysconfig import get_python_lib
+import fileinput
+from pathlib import Path
+
+# Temporary workaround for transformers/__init__.py.
+path_to_transformers_hook = Path(
+    get_python_lib()
+    + "/_pyinstaller_hooks_contrib/hooks/stdhooks/hook-transformers.py"
+)
+if path_to_transformers_hook.is_file():
+    pass
+else:
+    with open(path_to_transformers_hook, "w") as f:
+        f.write("module_collection_mode = 'pyz+py'")
+
+path_to_skipfiles = Path(get_python_lib() + "/torch/_dynamo/skipfiles.py")
+
+modules_to_comment = ["abc,", "os,", "posixpath,", "_collections_abc,"]
+startMonitoring = 0
+for line in fileinput.input(path_to_skipfiles, inplace=True):
+    if "SKIP_DIRS = " in line:
+        startMonitoring = 1
+        print(line, end="")
+    elif startMonitoring in [1, 2]:
+        if "]" in line:
+            startMonitoring += 1
+            print(line, end="")
+        else:
+            flag = True
+            for module in modules_to_comment:
+                if module in line:
+                    if not line.startswith("#"):
+                        print(f"#{line}", end="")
+                    else:
+                        print(f"{line[1:]}", end="")
+                    flag = False
+                    break
+            if flag:
+                print(line, end="")
+    else:
+        print(line, end="")
+
+# For getting around scikit-image's packaging, laze_loader has had a patch merged but yet to be released.
+# Refer: https://github.com/scientific-python/lazy_loader
+path_to_lazy_loader = Path(get_python_lib() + "/lazy_loader/__init__.py")
+
+for line in fileinput.input(path_to_lazy_loader, inplace=True):
+    if 'stubfile = filename if filename.endswith("i")' in line:
+        print(
+            '    stubfile = (filename if filename.endswith("i") else f"{os.path.splitext(filename)[0]}.pyi")',
+            end="",
+        )
+    else:
+        print(line, end="")
+
+# For getting around timm's packaging.
+# Refer: https://github.com/pyinstaller/pyinstaller/issues/5673#issuecomment-808731505
+path_to_timm_activations = Path(
+    get_python_lib() + "/timm/layers/activations_jit.py"
+)
+for line in fileinput.input(path_to_timm_activations, inplace=True):
+    if "@torch.jit.script" in line:
+        print("@torch.jit._script_if_tracing", end="\n")
+    else:
+        print(line, end="")