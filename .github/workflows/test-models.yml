--- conflicted
+++ resolved
@@ -15,11 +15,7 @@
     strategy:
       fail-fast: true
       matrix:
-<<<<<<< HEAD
-        os: [a100, MacStudio, ubuntu-latest, icelake]
-=======
         os: [icelake, a100, MacStudio, ubuntu-latest]
->>>>>>> 3824d37d
         suite: [cpu,gpu,vulkan]
         python-version: ["3.10"]
         include:
@@ -36,19 +32,12 @@
             suite: gpu
           - os: MacStudio
             suite: cpu
-<<<<<<< HEAD
-          - os: icelake
-            suite: gpu
-          - os: icelake
-            suite: vulkan
-=======
           - os: MacStudio
             suite: vulkan
           - os: icelake
             suite: vulkan
           - os: icelake
             suite: gpu
->>>>>>> 3824d37d
           - os: a100
             suite: cpu
 
