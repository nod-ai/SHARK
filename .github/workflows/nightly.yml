--- conflicted
+++ resolved
@@ -68,13 +68,6 @@
         cd $GITHUB_WORKSPACE
         IMPORTER=1 ./setup_venv.sh
         source shark.venv/bin/activate
-<<<<<<< HEAD
-        pytest shark/tests/models -n auto
-
-    - name: Build the package
-      run: |
-=======
->>>>>>> eb3781dd
         package_version="$(printf '%(%Y%m%d)T.${{ github.run_number }}')"
         SHARK_PACKAGE_VERSION=${package_version} \
         pip wheel -v -w wheelhouse . --extra-index-url https://download.pytorch.org/whl/nightly/cpu  -f https://github.com/llvm/torch-mlir/releases -f https://github.com/nod-ai/SHARK-Runtime/releases
