# Copyright 2020 The Nod Team. All rights reserved.
#
# Licensed under the Apache License, Version 2.0 (the "License");
# you may not use this file except in compliance with the License.
# You may obtain a copy of the License at
#
#     http://www.apache.org/licenses/LICENSE-2.0
#
# Unless required by applicable law or agreed to in writing, software
# distributed under the License is distributed on an "AS IS" BASIS,
# WITHOUT WARRANTIES OR CONDITIONS OF ANY KIND, either express or implied.
# See the License for the specific language governing permissions and
# limitations under the License.

import iree.runtime as ireert
import iree.runtime.scripts.iree_benchmark_module as benchmark_module
import iree.compiler as ireec
from iree.compiler import tf as tfc
from shark.torch_mlir_utils import get_module_name_for_asm_dump
from shark.cuda_utils import get_cuda_sm_cc
from shark.model_annotation import *
import subprocess
import numpy as np
import os
import re
import sys

IREE_DEVICE_MAP = {
    "cpu": "dylib",
    "gpu": "cuda",
    "cuda": "cuda",
    "vulkan": "vulkan",
    "metal": "vulkan"
}

UNIT_TO_SECOND_MAP = {"ms": 0.001, "s": 1}


def check_device_drivers(device):
    """Checks necessary drivers present for gpu and vulkan devices"""
    if (device in ["gpu", "cuda"]):
        try:
            subprocess.check_output('nvidia-smi')
        except Exception:
            return True
    elif (device in ["metal", "vulkan"]):
        try:
            subprocess.check_output('vulkaninfo')
        except Exception:
            return True
    elif (device == "cpu"):
        return False
    # Unknown device.
    else:
        return True

    return False


def get_iree_cpu_args():
    find_triple_cmd = "uname -s -m"
    os_name, proc_name = subprocess.run(
        find_triple_cmd, shell=True, stdout=subprocess.PIPE,
        check=True).stdout.decode('utf-8').split()
    if os_name == "Darwin":
        find_kernel_version_cmd = "uname -r"
        kernel_version = subprocess.run(find_kernel_version_cmd,
                                        shell=True,
                                        stdout=subprocess.PIPE,
                                        check=True).stdout.decode('utf-8')
        target_triple = f"{proc_name}-apple-darwin{kernel_version}"
    elif os_name == "Linux":
        target_triple = f"{proc_name}-linux-gnu"
    else:
        error_message = f"OS Type f{os_name} not supported and triple can't be determined, open issue to dSHARK team please :)"
        raise Exception(error_message)
    print(f"Target triple found:{target_triple}")
    return [f"-iree-llvm-target-triple={target_triple}"]


def get_iree_gpu_args():
    ireert.flags.FUNCTION_INPUT_VALIDATION = False
    ireert.flags.parse_flags("--cuda_allow_inline_execution")
    sm_arch = get_cuda_sm_cc()
    if sm_arch in ['sm_70', 'sm_72', 'sm_75', 'sm_80', 'sm_84', 'sm_86']:
        return [
            "--iree-hal-cuda-disable-loop-nounroll-wa",
            f"--iree-hal-cuda-llvm-target-arch={sm_arch}"
        ]
    else:
        return ["--iree-hal-cuda-disable-loop-nounroll-wa"]

<<<<<<< HEAD

def get_iree_vulkan_args():
    return [
        "--iree-flow-demote-i64-to-i32=false",
        "--iree-flow-demote-f64-to-f32=true"
    ]
=======
def get_vulkan_triple_flag():
    vulkan_device_cmd = "vulkaninfo | grep deviceName | awk \'END{{print $3}}\'"
    vulkan_device = run_cmd(vulkan_device_cmd).strip()
    if vulkan_device == "apple":
        return "-iree-vulkan-target-triple=m1-moltenvk-macos"
    elif vulkan_device == "A100-SXM4-40GB":
        return "-iree-vulkan-target-triple=ampere-rtx3080-linux"
    else:
        print("Optimized kernel for your target device is not added yet. Contact SHARK Admin on discord or pull up an issue.")
        return None
>>>>>>> b271daa7

def get_iree_vulkan_args():
    vulkan_flag = ["--iree-flow-demote-i64-to-i32"]
    vulkan_triple_flag = get_vulkan_triple_flag()
    if vulkan_triple_flag is not None:
        vulkan_flag.append(vulkan_triple_flag)
    return vulkan_flag

def get_iree_device_args(device):
    if device == "cpu":
        return get_iree_cpu_args()
    if device in ["gpu", "cuda"]:
        return get_iree_gpu_args()
    if device in ["metal", "vulkan"]:
        return get_iree_vulkan_args()
    return []


def get_iree_frontend_args(frontend):
    if frontend in ["torch", "pytorch", "linalg"]:
        return ["--iree-llvm-target-cpu-features=host"]
    elif frontend in ["tensorflow", "tf", "mhlo"]:
        return [
            "--iree-llvm-target-cpu-features=host",
            "--iree-mhlo-demote-i64-to-i32=false",
            "--iree-flow-demote-i64-to-i32"
        ]
    else:
        # Frontend not found.
        return []


# input_type should be "mhlo", "tosa" for linalg no need to mention the frontend.
def get_iree_module(module, device, input_type, args, func_name):
    flatbuffer_blob = None
    # Compile according to the input type, else just try compiling.
    if input_type in ["mhlo", "tosa"]:
        flatbuffer_blob = ireec.compile_str(
            str(module),
            target_backends=[IREE_DEVICE_MAP[device]],
            extra_args=args,
            input_type=input_type)
    else:
        flatbuffer_blob = ireec.compile_str(
            str(module),
            target_backends=[IREE_DEVICE_MAP[device]],
            extra_args=args)

    vm_module = ireert.VmModule.from_flatbuffer(flatbuffer_blob)
    config = ireert.Config(IREE_DEVICE_MAP[device])
    ctx = ireert.SystemContext(config=config)
    ctx.add_vm_module(vm_module)
    ModuleCompiled = ctx.modules.module[func_name]
    return ModuleCompiled, config


def get_iree_compiled_module(module,
                             device: str,
                             frontend: str = "torch",
                             func_name: str = "forward",
                             use_tuned_model: str = None):
    """Given a module returns the compiled .vmfb and configs"""
    input_type = ""
    args = get_iree_frontend_args(frontend)
    args += get_iree_device_args(device)

    if frontend in ["tensorflow", "tf"]:
        module = tfc.compile_module(module,
                                    exported_names=[func_name],
                                    import_only=True)
        input_type = "mhlo"
    elif frontend in ["mhlo"]:
        input_type = "mhlo"
    elif frontend in ["tosa"]:
        input_type = "tosa"

    if use_tuned_model != None:
        # Currently tuned model only works on tf frontend
        if frontend in ["tensorflow", "tf"]:
            input_module = module.decode('utf-8')
        elif frontend in ["pytorch", "torch"]:
            input_module = module.operation.get_asm()
        with create_context() as ctx:
            module = model_annotation(ctx,
                                      input_contents=input_module,
                                      config_path=use_tuned_model)

    return get_iree_module(module, device, input_type, args, func_name)


def export_iree_module_to_vmfb(module, device: str, directory: str):
    module_name = get_module_name_for_asm_dump(module)
    flatbuffer_blob = ireec.compile_str(
        str(module), target_backends=[IREE_DEVICE_MAP[device]])
    filename = os.path.join(directory, module_name + ".vmfb")
    with open(filename, 'wb') as f:
        f.write(flatbuffer_blob)
    return filename


def get_results(compiled_vm, input, config, frontend="torch"):
    """Runs a .vmfb file given inputs and config and returns output."""
    device_inputs = input
    if frontend in ["torch", "pytorch"]:
        device_inputs = [ireert.asdevicearray(config.device, a) for a in input]
    if frontend in ["tensorflow", "tf"]:
        device_inputs = []
        for a in input:
            if (isinstance(a, list)):
                device_inputs.append([ireert.asdevicearray(config.device, val, dtype=np.int32) for val in a])
            else:
                device_inputs.append(ireert.asdevicearray(config.device, a))
    result = compiled_vm(*device_inputs)
    result_tensors = []
    if (isinstance(result, tuple)):
        for val in result:
            result_tensors.append(np.copy(np.asarray(val, val.dtype)))
        return result_tensors
    elif (isinstance(result, dict)):
        data = list(result.items())
        res = np.array(data, dtype=object)
        return np.copy(res)
    else:
        return np.copy(np.asarray(result, dtype=result.dtype))


######### Benchmark Related Tools ###########


def tensor_to_type_str(input_tensors: tuple):
    """
    Input: A tuple of input tensors i.e tuple(torch.tensor)
    Output: list of string that represent mlir types (i.e 1x24xf64)
    # TODO: Support more than floats, and ints
    """
    list_of_type = []
    for input_tensor in input_tensors:
        type_string = "x".join([str(dim) for dim in input_tensor.shape])
        dtype_string = str(input_tensor.dtype).replace("torch.", "")
        regex_split = re.compile("([a-zA-Z]+)([0-9]+)")
        match = regex_split.match(dtype_string)
        mlir_type_string = str(match.group(1)[0]) + str(match.group(2))
        type_string += f"x{mlir_type_string}"
        list_of_type.append(type_string)
    return list_of_type


def build_benchmark_args(input_file: str,
                         device: str,
                         input_tensors: tuple,
                         training=False):
    """
    Inputs: input_file leading to vmfb, input_tensor to function, target device, and whether it is training or not.
    Outputs: string that execute benchmark-module on target model.
    """
    path = benchmark_module.__path__[0]
    benchmarker_path = os.path.join(path, "..", "..", "iree-benchmark-module")
    benchmark_cl = [benchmarker_path, f"--module_file={input_file}"]
    fn_name = "forward"
    if training == True:
        # TODO: Replace name of train with actual train fn name.
        fn_name = "train"
    benchmark_cl.append(f"--entry_function={fn_name}")
    benchmark_cl.append(f"--driver={IREE_DEVICE_MAP[device]}")
    mlir_input_types = tensor_to_type_str(input_tensors)
    for mlir_input in mlir_input_types:
        benchmark_cl.append(f"--function_input={mlir_input}")
    time_extractor = "| awk \'END{{print $2 $3}}\'"
    benchmark_cl.append(time_extractor)
    return benchmark_cl


def run_cmd(cmd):
    """
    Inputs: cli command string.
    """
    try:
        result = subprocess.run(cmd,
                                shell=True,
                                stdout=subprocess.PIPE,
                                stderr=subprocess.PIPE,
                                check=True)
        result_str = result.stdout.decode()
        return result_str
    except Exception:
        sys.exit("Exiting program due to error running:", cmd)


def run_benchmark(benchmark_cl):
    """
    Run benchmark command, extract result and return iteration/seconds.

    Input: benchmark command.
    """
    benchmark_path = benchmark_cl[0]
    assert os.path.exists(
        benchmark_path
    ), "Cannot find benchmark_module, Please contact SHARK maintainer on discord."
    bench_result = run_cmd(' '.join(benchmark_cl))
    regex_split = re.compile("([0-9]+[.]*[0-9]*)([a-zA-Z]+)")
    match = regex_split.match(bench_result)
    time = float(match.group(1))
    unit = match.group(2)
    return 1.0 / (time * UNIT_TO_SECOND_MAP[unit])<|MERGE_RESOLUTION|>--- conflicted
+++ resolved
@@ -90,14 +90,7 @@
     else:
         return ["--iree-hal-cuda-disable-loop-nounroll-wa"]
 
-<<<<<<< HEAD
-
-def get_iree_vulkan_args():
-    return [
-        "--iree-flow-demote-i64-to-i32=false",
-        "--iree-flow-demote-f64-to-f32=true"
-    ]
-=======
+
 def get_vulkan_triple_flag():
     vulkan_device_cmd = "vulkaninfo | grep deviceName | awk \'END{{print $3}}\'"
     vulkan_device = run_cmd(vulkan_device_cmd).strip()
@@ -108,7 +101,7 @@
     else:
         print("Optimized kernel for your target device is not added yet. Contact SHARK Admin on discord or pull up an issue.")
         return None
->>>>>>> b271daa7
+
 
 def get_iree_vulkan_args():
     vulkan_flag = ["--iree-flow-demote-i64-to-i32"]
