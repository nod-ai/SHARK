# Copyright 2023 The Nod Team. All rights reserved.
#
# Licensed under the Apache License, Version 2.0 (the "License");
# you may not use this file except in compliance with the License.
# You may obtain a copy of the License at
#
#     http://www.apache.org/licenses/LICENSE-2.0
#
# Unless required by applicable law or agreed to in writing, software
# distributed under the License is distributed on an "AS IS" BASIS,
# WITHOUT WARRANTIES OR CONDITIONS OF ANY KIND, either express or implied.
# See the License for the specific language governing permissions and
# limitations under the License.
import functools
import numpy as np
import os
import re
import tempfile
from pathlib import Path

import iree.runtime as ireert
import iree.compiler as ireec
from shark.parser import shark_args

from .trace import DetailLogger
from ._common import iree_device_map, iree_target_map
from .cpu_utils import get_iree_cpu_rt_args
from .benchmark_utils import *


# Get the iree-compile arguments given device.
def get_iree_device_args(device, extra_args=[]):
    print("Configuring for device:" + device)
    device, device_num = clean_device_info(device)

    if "cpu" in device:
        from shark.iree_utils.cpu_utils import get_iree_cpu_args

        u_kernel_flag = ["--iree-llvmcpu-enable-ukernels"]
        stack_size_flag = ["--iree-llvmcpu-stack-allocation-limit=256000"]

        return (
            get_iree_cpu_args()
            + u_kernel_flag
            + stack_size_flag
        )
    if device == "cuda":
        from shark.iree_utils.gpu_utils import get_iree_gpu_args

        return get_iree_gpu_args()
    if device == "vulkan":
        from shark.iree_utils.vulkan_utils import get_iree_vulkan_args

        return get_iree_vulkan_args(
            device_num=device_num, extra_args=extra_args
        )
    if device == "metal":
        from shark.iree_utils.metal_utils import get_iree_metal_args

        return get_iree_metal_args(extra_args=extra_args)
    if device == "rocm":
        from shark.iree_utils.gpu_utils import get_iree_rocm_args

        return get_iree_rocm_args(device_num=device_num, extra_args=extra_args)
    return []

def get_iree_target_triple(device):
    args = get_iree_device_args(device)
    for flag in args:
        if "triple" in flag.split("-"):
            triple = flag.split("=")
            return triple
    return ""


def clean_device_info(raw_device):
    # return appropriate device and device_id for consumption by Studio pipeline
    # Multiple devices only supported for vulkan and rocm (as of now).
    # default device must be selected for all others

    device_id = None
    device = (
        raw_device
        if "=>" not in raw_device
        else raw_device.split("=>")[1].strip()
    )
    if "://" in device:
        device, device_id = device.split("://")
        if len(device_id) <= 2:
            device_id = int(device_id)

    if device not in ["rocm", "vulkan"]:
        device_id = None
    if device in ["rocm", "vulkan"] and device_id == None:
        device_id = 0
    return device, device_id


# Get the iree-compiler arguments given frontend.
def get_iree_frontend_args(frontend):
    if frontend in ["torch", "pytorch", "linalg", "tm_tensor"]:
        return ["--iree-llvmcpu-target-cpu-features=host"]
    elif frontend in ["tensorflow", "tf", "mhlo", "stablehlo"]:
        return [
            "--iree-llvmcpu-target-cpu-features=host",
            "--iree-input-demote-i64-to-i32",
        ]
    else:
        # Frontend not found.
        return []


# Common args to be used given any frontend or device.
def get_iree_common_args(debug=False):
    common_args = [
<<<<<<< HEAD
        "--iree-vm-bytecode-module-strip-source-map=true",
=======
>>>>>>> cf2513e7
        "--iree-util-zero-fill-elided-attrs",
        "--mlir-elide-elementsattrs-if-larger=10",
    ]
    if debug == True:
        common_args.extend(
            [
                "--iree-opt-strip-assertions=false",
                "--verify=true",
            ]
        )
    else:
        common_args.extend(
            [
                "--iree-opt-strip-assertions=true",
                "--verify=false",
            ]
        )
    return common_args


# Args that are suitable only for certain models or groups of models.
# shark_args are passed down from pytests to control which models compile with these flags,
# but they can also be set in shark/parser.py
def get_model_specific_args():
    ms_args = []
    if shark_args.enable_conv_transform == True:
        ms_args += [
            "--iree-preprocessing-pass-pipeline=builtin.module(func.func(iree-flow-convert-conv-nchw-to-nhwc))"
        ]
    if shark_args.enable_img2col_transform == True:
        ms_args += [
            "--iree-preprocessing-pass-pipeline=builtin.module(func.func(iree-preprocessing-convert-conv2d-to-img2col))"
        ]
    if shark_args.use_winograd == True:
        ms_args += [
            "--iree-preprocessing-pass-pipeline=builtin.module(func.func(iree-linalg-ext-convert-conv2d-to-winograd))"
        ]
    return ms_args


def create_dispatch_dirs(bench_dir, device):
    protected_files = ["ordered-dispatches.txt"]
    bench_dir_path = bench_dir.split("/")
    bench_dir_path[-1] = "temp_" + bench_dir_path[-1]
    tmp_bench_dir = "/".join(bench_dir_path)
    for f_ in os.listdir(bench_dir):
        if os.path.isfile(f"{bench_dir}/{f_}") and f_ not in protected_files:
            dir_name = re.sub("\.\S*$", "", f_)
            if os.path.exists(f"{bench_dir}/{dir_name}"):
                os.system(f"rm -rf {bench_dir}/{dir_name}")
            os.system(f"mkdir {bench_dir}/{dir_name}")
            os.system(f"mv {bench_dir}/{f_} {bench_dir}/{dir_name}/{f_}")
    for f_ in os.listdir(tmp_bench_dir):
        if os.path.isfile(f"{tmp_bench_dir}/{f_}"):
            dir_name = ""
            for d_ in os.listdir(bench_dir):
                if re.search(f"{d_}(?=\D)", f_):
                    dir_name = d_
            if dir_name != "":
                os.system(
                    f"mv {tmp_bench_dir}/{f_} {bench_dir}/{dir_name}/{dir_name}_benchmark.mlir"
                )


def dump_isas(bench_dir):
    for d_ in os.listdir(bench_dir):
        if os.path.isdir(f"{bench_dir}/{d_}"):
            for f_ in os.listdir(f"{bench_dir}/{d_}"):
                if f_.endswith(".spv"):
                    os.system(
                        f"amdllpc -gfxip 11.0 {bench_dir}/{d_}/{f_} -v > \
                         {bench_dir}/{d_}/isa.txt"
                    )


def compile_benchmark_dirs(bench_dir, device, dispatch_benchmarks):
    benchmark_runtimes = {}
    dispatch_list = []
    all_dispatches = False

    if dispatch_benchmarks.lower().strip() == "all":
        all_dispatches = True
    else:
        try:
            dispatch_list = [
                int(dispatch_index)
                for dispatch_index in dispatch_benchmarks.split(" ")
            ]
        except:
            print("ERROR: Invalid dispatch benchmarks")
            return None
    for d_ in os.listdir(bench_dir):
        if os.path.isdir(f"{bench_dir}/{d_}"):
            in_dispatches = False
            for dispatch in dispatch_list:
                if str(dispatch) in d_:
                    in_dispatches = True
            if all_dispatches or in_dispatches:
                for f_ in os.listdir(f"{bench_dir}/{d_}"):
                    if "benchmark.mlir" in f_:
                        dispatch_file = open(f"{bench_dir}/{d_}/{f_}", "r")
                        module = dispatch_file.read()
                        dispatch_file.close()

                        flatbuffer_blob = ireec.compile_str(
                            module, target_backends=[iree_target_map(device)]
                        )

                        vmfb_file = open(
                            f"{bench_dir}/{d_}/{d_}_benchmark.vmfb", "wb"
                        )
                        vmfb_file.write(flatbuffer_blob)
                        vmfb_file.close()

                        config = get_iree_runtime_config(device)
                        vm_module = ireert.VmModule.from_buffer(
                            config.vm_instance,
                            flatbuffer_blob,
                            warn_if_copy=False,
                        )

                        benchmark_cl = build_benchmark_args_non_tensor_input(
                            input_file=f"{bench_dir}/{d_}/{d_}_benchmark.vmfb",
                            device=device,
                            inputs=(0,),
                            mlir_dialect="linalg",
                            function_name="",
                        )

                        benchmark_bash = open(
                            f"{bench_dir}/{d_}/{d_}_benchmark.sh", "w+"
                        )
                        benchmark_bash.write("#!/bin/bash\n")
                        benchmark_bash.write(" ".join(benchmark_cl))
                        benchmark_bash.close()

                        iter_per_second, _, _ = run_benchmark_module(
                            benchmark_cl
                        )

                        benchmark_file = open(
                            f"{bench_dir}/{d_}/{d_}_data.txt", "w+"
                        )
                        benchmark_file.write(f"DISPATCH: {d_}\n")
                        benchmark_file.write(str(iter_per_second) + "\n")
                        benchmark_file.write(
                            "SHARK BENCHMARK RESULT: "
                            + str(1 / (iter_per_second * 0.001))
                            + "\n"
                        )
                        benchmark_file.close()

                        benchmark_runtimes[d_] = 1 / (iter_per_second * 0.001)

                    elif ".mlir" in f_ and "benchmark" not in f_:
                        dispatch_file = open(f"{bench_dir}/{d_}/{f_}", "r")
                        module = dispatch_file.read()
                        dispatch_file.close()

                        module = re.sub(
                            "hal.executable private",
                            "hal.executable public",
                            module,
                        )

                        flatbuffer_blob = ireec.compile_str(
                            module,
                            target_backends=[iree_target_map(device)],
                            extra_args=["--compile-mode=hal-executable"],
                        )

                        spirv_file = open(
                            f"{bench_dir}/{d_}/{d_}_spirv.vmfb", "wb"
                        )
                        spirv_file.write(flatbuffer_blob)
                        spirv_file.close()

    ordered_dispatches = [
        (k, v)
        for k, v in sorted(
            benchmark_runtimes.items(), key=lambda item: item[1]
        )
    ][::-1]
    f_ = open(f"{bench_dir}/ordered-dispatches.txt", "w+")
    for dispatch in ordered_dispatches:
        f_.write(f"{dispatch[0]}: {dispatch[1]}ms\n")
    f_.close()


def compile_module_to_flatbuffer(
    module,
    device,
    frontend,
    model_config_path,
    extra_args,
    model_name="None",
    debug=False,
    compile_str=False,
    write_to=None,
):
    # Setup Compile arguments wrt to frontends.
    input_type = "auto"
    args = get_iree_frontend_args(frontend)
    args += get_iree_device_args(device, extra_args)
    args += get_iree_common_args(debug=debug)
    args += get_model_specific_args()
    args += extra_args
    args += shark_args.additional_compile_args

    if frontend in ["tensorflow", "tf"]:
        input_type = "auto"
    elif frontend in ["stablehlo", "tosa"]:
        input_type = frontend
    elif frontend in ["tflite", "tflite-tosa"]:
        input_type = "tosa"
    elif frontend in ["tm_tensor"]:
        input_type = ireec.InputType.TM_TENSOR
    elif frontend in ["torch", "pytorch"]:
        input_type = "torch"

    if compile_str:
        flatbuffer_blob = ireec.compile_str(
            module,
            target_backends=[iree_target_map(device)],
            extra_args=args,
            input_type=input_type,
        )
    else:
        assert os.path.isfile(module)
        flatbuffer_blob = ireec.compile_file(
            str(module),
            input_type=input_type,
            target_backends=[iree_target_map(device)],
            extra_args=args,
        )

    if write_to is not None:
        with open(write_to, "wb") as f:
            f.write(flatbuffer_blob)
        return None

    return flatbuffer_blob


def get_iree_module(
    flatbuffer_blob,
    device,
    device_idx=None,
    rt_flags: list = [],
    external_weight_file=None,
):
    if external_weight_file is not None:
        index = ireert.ParameterIndex()
        index.load(external_weight_file)
    # Returns the compiled module and the configs.
    for flag in rt_flags:
        ireert.flags.parse_flag(flag)
    if device_idx is not None:
        device = iree_device_map(device)
        print("registering device id: ", device_idx)
        haldriver = ireert.get_driver(device)
        hal_device_id = haldriver.query_available_devices()[device_idx][
            "device_id"
        ]
        haldevice = haldriver.create_device(
            hal_device_id,
            allocators=shark_args.device_allocator,
        )
        config = ireert.Config(device=haldevice)
        config.id = hal_device_id
    else:
        config = get_iree_runtime_config(device)
    vm_module = ireert.VmModule.from_buffer(
        config.vm_instance, flatbuffer_blob, warn_if_copy=False
    )
    modules = []
    if external_weight_file is not None:
        modules.append(index.create_provider(scope="model"))
    ctx = ireert.SystemContext(vm_modules=modules, config=config)
    ctx.add_vm_module(vm_module)
    ModuleCompiled = getattr(ctx.modules, vm_module.name)
    return ModuleCompiled, config


def load_vmfb_using_mmap(
    flatbuffer_blob_or_path,
    device: str,
    device_idx: int = None,
    rt_flags: list = [],
    external_weight_file: str = None,
):
    print(f"Loading module {flatbuffer_blob_or_path}...")
    if "task" in device:
        print(
            f"[DEBUG] setting iree runtime flags for cpu:\n{' '.join(get_iree_cpu_rt_args())}"
        )
        for flag in get_iree_cpu_rt_args():
            rt_flags.append(flag)
    for flag in rt_flags:
        print(flag)
        ireert.flags.parse_flags(flag)

    if "rocm" in device:
        device = "rocm"
    with DetailLogger(timeout=2.5) as dl:
        # First get configs.
        if device_idx is not None:
            dl.log(f"Mapping device id: {device_idx}")
            device = iree_device_map(device)
            haldriver = ireert.get_driver(device)
            dl.log(f"ireert.get_driver()")

            hal_device_id = haldriver.query_available_devices()[device_idx][
                "device_id"
            ]
            haldevice = haldriver.create_device(
                hal_device_id,
                allocators=shark_args.device_allocator,
            )
            dl.log(f"ireert.create_device()")
            config = ireert.Config(device=haldevice)
            config.id = hal_device_id
            dl.log(f"ireert.Config()")
        else:
            config = get_iree_runtime_config(device)
            dl.log("get_iree_runtime_config")
        if "task" in device:
            print(
                f"[DEBUG] setting iree runtime flags for cpu:\n{' '.join(get_iree_cpu_rt_args())}"
            )
            for flag in get_iree_cpu_rt_args():
                ireert.flags.parse_flags(flag)

        # Now load vmfb.
        # Two scenarios we have here :-
        #      1. We either have the vmfb already saved and therefore pass the path of it.
        #         (This would arise if we're invoking `load_module` from a SharkInference obj)
        #   OR 2. We are compiling on the fly, therefore we have the flatbuffer blob to play with.
        #         (This would arise if we're invoking `compile` from a SharkInference obj)
        temp_file_to_unlink = None
        if isinstance(flatbuffer_blob_or_path, Path):
            flatbuffer_blob_or_path = flatbuffer_blob_or_path.__str__()
        if (
            isinstance(flatbuffer_blob_or_path, str)
            and ".vmfb" in flatbuffer_blob_or_path
        ):
            vmfb_file_path = flatbuffer_blob_or_path
            mmaped_vmfb = ireert.VmModule.mmap(
                config.vm_instance, flatbuffer_blob_or_path
            )
            vm_modules = []
            if external_weight_file is not None:
                index = ireert.ParameterIndex()
                index.load(external_weight_file)
                param_module = ireert.create_io_parameters_module(
                    config.vm_instance, index.create_provider(scope="model")
                )
                vm_modules.append(param_module)
            vm_modules.append(mmaped_vmfb)
            vm_modules.append(
                ireert.create_hal_module(config.vm_instance, config.device)
            )
            dl.log(f"mmap {flatbuffer_blob_or_path}")
            if "vulkan" in device:
                # Vulkan pipeline creation consumes significant amount of time.
                print(
                    "\tCompiling Vulkan shaders. This may take a few minutes."
                )
            ctx = ireert.SystemContext(config=config, vm_modules=vm_modules)
            dl.log(f"ireert.SystemContext created")
            for flag in shark_args.additional_runtime_args:
                ireert.flags.parse_flags(flag)
            dl.log(f"module initialized")
            mmaped_vmfb = getattr(ctx.modules, mmaped_vmfb.name)
        else:
            with tempfile.NamedTemporaryFile(delete=False) as tf:
                tf.write(flatbuffer_blob_or_path)
                tf.flush()
                vmfb_file_path = tf.name
            temp_file_to_unlink = vmfb_file_path
            mmaped_vmfb = ireert.VmModule.mmap(instance, vmfb_file_path)
            dl.log(f"mmap temp {vmfb_file_path}")
        return mmaped_vmfb, config, temp_file_to_unlink


def get_iree_compiled_module(
    module,
    device: str,
    frontend: str = "torch",
    model_config_path: str = None,
    extra_args: list = [],
    rt_flags: list = [],
    device_idx: int = None,
    mmap: bool = False,
    debug: bool = False,
    compile_str: bool = False,
    external_weight_file: str = None,
    write_to: bool = None,
):
    """Given a module returns the compiled .vmfb and configs"""
    flatbuffer_blob = compile_module_to_flatbuffer(
        module=module,
        device=device,
        frontend=frontend,
        model_config_path=model_config_path,
        extra_args=extra_args,
        debug=debug,
        compile_str=compile_str,
        write_to=write_to,
    )
    temp_file_to_unlink = None
    # TODO: Currently mmap=True control flow path has been switched off for mmap.
    #       Got to find a cleaner way to unlink/delete the temporary file since
    #       we're setting delete=False when creating NamedTemporaryFile. That's why
    #       I'm getting hold of the name of the temporary file in `temp_file_to_unlink`.
    if mmap:
        if write_to is not None:
            flatbuffer_blob = write_to
        vmfb, config, temp_file_to_unlink = load_vmfb_using_mmap(
            flatbuffer_blob,
            device,
            device_idx,
            rt_flags,
            external_weight_file=external_weight_file,
        )
    else:
        vmfb, config = get_iree_module(
            flatbuffer_blob,
            device,
            device_idx=device_idx,
            rt_flags=rt_flags,
            external_weight_file=external_weight_file,
        )
    ret_params = {
        "vmfb": vmfb,
        "config": config,
        "temp_file_to_unlink": temp_file_to_unlink,
    }
    return ret_params


def load_flatbuffer(
    flatbuffer_path: str,
    device: str,
    device_idx: int = None,
    mmap: bool = False,
    rt_flags: list = [],
):
    temp_file_to_unlink = None
    if mmap:
        vmfb, config, temp_file_to_unlink = load_vmfb_using_mmap(
            flatbuffer_path, device, device_idx, rt_flags
        )
    else:
        with open(os.path.join(flatbuffer_path), "rb") as f:
            flatbuffer_blob = f.read()
        vmfb, config = get_iree_module(
            flatbuffer_blob,
            device,
            device_idx=device_idx,
            rt_flags=rt_flags,
        )
    ret_params = {
        "vmfb": vmfb,
        "config": config,
        "temp_file_to_unlink": temp_file_to_unlink,
    }
    return ret_params


def export_iree_module_to_vmfb(
    module,
    device: str,
    directory: str,
    mlir_dialect: str = "linalg",
    model_config_path: str = None,
    module_name: str = None,
    extra_args: list = [],
    debug: bool = False,
    compile_str: bool = False,
):
    # Compiles the module given specs and saves it as .vmfb file.
    flatbuffer_blob = compile_module_to_flatbuffer(
        module=module,
        device=device,
        frontend=mlir_dialect,
        model_config_path=model_config_path,
        extra_args=extra_args,
        debug=debug,
        compile_str=compile_str,
    )
    if module_name is None:
        device_name = (
            device if "://" not in device else "-".join(device.split("://"))
        )
        module_name = f"{mlir_dialect}_{device_name}"
    filename = os.path.join(directory, module_name + ".vmfb")
    with open(filename, "wb") as f:
        f.write(flatbuffer_blob)
    print(f"Saved vmfb in {filename}.")
    return filename


def export_module_to_mlir_file(module, frontend, directory: str):
    # TODO: write proper documentation.
    mlir_str = module
    if frontend in ["tensorflow", "tf", "mhlo", "stablehlo", "tflite"]:
        mlir_str = module.decode("utf-8")
    elif frontend in ["pytorch", "torch"]:
        mlir_str = module.operation.get_asm()
    filename = os.path.join(directory, "model.mlir")
    with open(filename, "w") as f:
        f.write(mlir_str)
    print(f"Saved mlir in {filename}.")
    return filename


def get_results(
    compiled_vm,
    function_name,
    input,
    config,
    frontend="torch",
    send_to_host=True,
    debug_timeout: float = 5.0,
    device: str = None,
):
    """Runs a .vmfb file given inputs and config and returns output."""
    with DetailLogger(debug_timeout) as dl:
        device_inputs = []
        if device == "rocm" and hasattr(config, "id"):
            haldriver = ireert.get_driver("rocm")
            haldevice = haldriver.create_device(
                config.id,
                allocators=shark_args.device_allocator,
            )
        for input_array in input:
            dl.log(f"Load to device: {input_array.shape}")
            device_inputs.append(
                ireert.asdevicearray(config.device, input_array)
            )
        dl.log(f"Invoke function: {function_name}")
        result = compiled_vm[function_name](*device_inputs)
        dl.log(f"Invoke complete")
        result_tensors = []
        if isinstance(result, tuple):
            if send_to_host:
                for val in result:
                    dl.log(f"Result to host: {val.shape}")
                    result_tensors.append(np.asarray(val, val.dtype))
            else:
                for val in result:
                    result_tensors.append(val)
            return result_tensors
        elif isinstance(result, dict):
            data = list(result.items())
            if send_to_host:
                res = np.array(data, dtype=object)
                return np.copy(res)
            return data
        else:
            if send_to_host and result is not None:
                dl.log("Result to host")
                return result.to_host()
            return result
        dl.log("Execution complete")


@functools.cache
def get_iree_runtime_config(device):
    device = iree_device_map(device)
    haldriver = ireert.get_driver(device)
    if "metal" in device and shark_args.device_allocator == "caching":
        print(
            "[WARNING] metal devices can not have a `caching` allocator."
            "\nUsing default allocator `None`"
        )
    haldevice = haldriver.create_device_by_uri(
        device,
        # metal devices have a failure with caching allocators atm. blcking this util it gets fixed upstream.
        allocators=shark_args.device_allocator
        if "metal" not in device
        else None,
    )
    config = ireert.Config(device=haldevice)
    return config<|MERGE_RESOLUTION|>--- conflicted
+++ resolved
@@ -113,10 +113,6 @@
 # Common args to be used given any frontend or device.
 def get_iree_common_args(debug=False):
     common_args = [
-<<<<<<< HEAD
-        "--iree-vm-bytecode-module-strip-source-map=true",
-=======
->>>>>>> cf2513e7
         "--iree-util-zero-fill-elided-attrs",
         "--mlir-elide-elementsattrs-if-larger=10",
     ]
