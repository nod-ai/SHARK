# Copyright 2020 The Nod Team. All rights reserved.
#
# Licensed under the Apache License, Version 2.0 (the "License");
# you may not use this file except in compliance with the License.
# You may obtain a copy of the License at
#
#     http://www.apache.org/licenses/LICENSE-2.0
#
# Unless required by applicable law or agreed to in writing, software
# distributed under the License is distributed on an "AS IS" BASIS,
# WITHOUT WARRANTIES OR CONDITIONS OF ANY KIND, either express or implied.
# See the License for the specific language governing permissions and
# limitations under the License.

from shark.iree_utils.compile_utils import (
    get_iree_compiled_module,
    get_results,
    export_iree_module_to_vmfb,
    load_flatbuffer,
)
from shark.iree_utils._common import check_device_drivers, device_driver_info
from shark.parser import shark_args
import os
import sys


# supported dialects by the shark-runtime.
supported_dialects = {
    "linalg",
    "auto",
    "stablehlo",
    "tosa",
    "tf-lite",
    "tm_tensor",
}


class SharkRunner:
    """
    Base class for SharkInference and SharkTrainer
    used to execute an mlir_module.

    ...

    Attributes
    ----------
    mlir_module : str
        mlir_module path, string, or bytecode.
    device : str
        device to execute the mlir_module on.
        currently supports cpu, cuda, vulkan, and metal backends.
    mlir_dialect: str
        The dialect in which the given mlir_module is in.
        Refer to {https://mlir.llvm.org/docs/Dialects/}

    Methods
    -------
    run(function_name, inputs=None):
        Runs the function with `function_name` within the mlir_module along
        with the given inputs, if the inputs are not given it autogenerates the
        inputs. Also, the inputs should be a numpy array.
    input_info():
        Gives the information about the inputs required by the `function_name`.
        This can be expensive as it does string matching to do so.
    """

    def __init__(
        self,
        mlir_module: bytes = None,
        device: str = "none",
        mlir_dialect: str = "linalg",
        extra_args: list = [],
        compile_vmfb: bool = True,
        device_idx: int = None,
        rt_flags: list = [],
    ):
        self.mlir_module = mlir_module
        if self.mlir_module is not None:
            if not os.path.isfile(mlir_module):
                print(
                    "Warning: Initializing SharkRunner with a mlir string/bytecode object will duplicate the model in RAM at compile time. To avoid this, initialize SharkInference with a path to a MLIR module on your hard disk instead."
                )
                self.compile_str = True
            else:
                self.compile_str = False
        self.device = shark_args.device if device == "none" else device
        self.mlir_dialect = mlir_dialect
        self.extra_args = extra_args
        self.device_idx = device_idx
        self.rt_flags = rt_flags

        if check_device_drivers(self.device):
            print(device_driver_info(self.device))
            sys.exit(1)

        if compile_vmfb == True:
            # Compile the module to get the .vmfb.
            params = get_iree_compiled_module(
                self.mlir_module,
                self.device,
                self.mlir_dialect,
                extra_args=self.extra_args,
                device_idx=self.device_idx,
<<<<<<< HEAD
                rt_flags=self.rt_flags,
=======
                compile_str=self.compile_str,
>>>>>>> 66abee8e
            )
            self.iree_compilation_module = params["vmfb"]
            self.iree_config = params["config"]
            self.temp_file_to_unlink = params["temp_file_to_unlink"]
            del params

    def run(self, function_name, inputs: tuple, send_to_host=False):
        return get_results(
            self.iree_compilation_module,
            function_name,
            inputs,
            self.iree_config,
            self.mlir_dialect,
            send_to_host,
        )

    # Get all function names defined within the compiled module.
    def get_functions_in_module(self):
        return self.iree_compilation_module._vm_module.function_names<|MERGE_RESOLUTION|>--- conflicted
+++ resolved
@@ -101,11 +101,8 @@
                 self.mlir_dialect,
                 extra_args=self.extra_args,
                 device_idx=self.device_idx,
-<<<<<<< HEAD
                 rt_flags=self.rt_flags,
-=======
                 compile_str=self.compile_str,
->>>>>>> 66abee8e
             )
             self.iree_compilation_module = params["vmfb"]
             self.iree_config = params["config"]
