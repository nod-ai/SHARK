--- conflicted
+++ resolved
@@ -1,14 +1,6 @@
 import os
 
 os.environ["AMD_ENABLE_LLPC"] = "1"
-<<<<<<< HEAD
-# Preload DLL paths for torch-mlir
-if os.name == "nt":
-    os.add_dll_directory(
-        os.path.join(sysconfig.get_paths()["purelib"], "torch_mlir/_mlir_libs")
-    )
-=======
->>>>>>> f6c3112d
 
 from transformers import CLIPTextModel, CLIPTokenizer
 import torch
