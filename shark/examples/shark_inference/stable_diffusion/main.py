import os

os.environ["AMD_ENABLE_LLPC"] = "1"

from transformers import CLIPTextModel, CLIPTokenizer
import torch
from PIL import Image
import torchvision.transforms as T
from diffusers import (
    LMSDiscreteScheduler,
    PNDMScheduler,
    DDIMScheduler,
    DPMSolverMultistepScheduler,
    EulerDiscreteScheduler,
)
from tqdm.auto import tqdm
import numpy as np
from random import randint
from stable_args import args
<<<<<<< HEAD

# This has to come before importing cache objects
if args.clear_all:
    print("CLEARING ALL, EXPECT SEVERAL MINUTES TO RECOMPILE")
    from glob import glob
    import shutil

    vmfbs = glob(os.path.join(os.getcwd(), "*.vmfb"))
    for vmfb in vmfbs:
        if os.path.exists(vmfb):
            os.remove(vmfb)
    home = os.path.expanduser("~")
    if os.name == "nt":  # Windows
        appdata = os.getenv("LOCALAPPDATA")
        shutil.rmtree(os.path.join(appdata, "AMD/VkCache"), ignore_errors=True)
        shutil.rmtree(os.path.join(home, "shark_tank"), ignore_errors=True)
    elif os.name == "unix":
        shutil.rmtree(os.path.join(home, ".cache/AMD/VkCache"))
        shutil.rmtree(os.path.join(home, ".local/shark_tank"))


from utils import set_iree_runtime_flags, set_init_device_flags
=======
from utils import set_init_device_flags
>>>>>>> 7eeb7f07
from opt_params import get_unet, get_vae, get_clip
from schedulers import (
    SharkEulerDiscreteScheduler,
)
import time
import sys
from shark.iree_utils.compile_utils import dump_isas

# Helper function to profile the vulkan device.
def start_profiling(file_path="foo.rdc", profiling_mode="queue"):
    if args.vulkan_debug_utils and "vulkan" in args.device:
        import iree

        print(f"Profiling and saving to {file_path}.")
        vulkan_device = iree.runtime.get_device(args.device)
        vulkan_device.begin_profiling(mode=profiling_mode, file_path=file_path)
        return vulkan_device
    return None


def end_profiling(device):
    if device:
        return device.end_profiling()


if __name__ == "__main__":

    dtype = torch.float32 if args.precision == "fp32" else torch.half

    prompt = args.prompts
    neg_prompt = args.negative_prompts
    height = 512  # default height of Stable Diffusion
    width = 512  # default width of Stable Diffusion
    if args.version == "v2_1":
        height = 768
        width = 768

    num_inference_steps = args.steps  # Number of denoising steps

    # Scale for classifier-free guidance
    guidance_scale = torch.tensor(args.guidance_scale).to(torch.float32)

    # Handle out of range seeds.
    uint32_info = np.iinfo(np.uint32)
    uint32_min, uint32_max = uint32_info.min, uint32_info.max
    seed = args.seed
    if seed < uint32_min or seed >= uint32_max:
        seed = randint(uint32_min, uint32_max)
    generator = torch.manual_seed(
        seed
    )  # Seed generator to create the inital latent noise

    # TODO: Add support for batch_size > 1.
    batch_size = len(prompt)
    if batch_size != 1:
        sys.exit("More than one prompt is not supported yet.")
    if batch_size != len(neg_prompt):
        sys.exit("prompts and negative prompts must be of same length")

    set_init_device_flags()
    clip = get_clip()
    unet = get_unet()
    vae = get_vae()
    if args.dump_isa:
        dump_isas(args.dispatch_benchmarks_dir)

    tokenizer = CLIPTokenizer.from_pretrained("openai/clip-vit-large-patch14")
    scheduler = DPMSolverMultistepScheduler.from_pretrained(
        "CompVis/stable-diffusion-v1-4",
        subfolder="scheduler",
    )
    cpu_scheduling = True
    if args.version == "v2_1":
        tokenizer = CLIPTokenizer.from_pretrained(
            "stabilityai/stable-diffusion-2-1", subfolder="tokenizer"
        )

        scheduler = DPMSolverMultistepScheduler.from_pretrained(
            "stabilityai/stable-diffusion-2-1",
            subfolder="scheduler",
        )

    if args.version == "v2_1base":
        tokenizer = CLIPTokenizer.from_pretrained(
            "stabilityai/stable-diffusion-2-1-base", subfolder="tokenizer"
        )

        if args.use_compiled_scheduler:
            scheduler = SharkEulerDiscreteScheduler.from_pretrained(
                "stabilityai/stable-diffusion-2-1-base",
                subfolder="scheduler",
            )
            scheduler.compile()
            cpu_scheduling = False
        else:
            scheduler = EulerDiscreteScheduler.from_pretrained(
                "stabilityai/stable-diffusion-2-1-base",
                subfolder="scheduler",
            )

    # create a random initial latent.
    latents = torch.randn(
        (batch_size, 4, height // 8, width // 8),
        generator=generator,
        dtype=torch.float32,
    ).to(dtype)
    # Warmup phase to improve performance.
    if args.warmup_count >= 1:
        vae_warmup_input = torch.clone(latents).detach().numpy()
        clip_warmup_input = torch.randint(1, 2, (2, args.max_length))
    for i in range(args.warmup_count):
        vae.forward((vae_warmup_input,))
        clip.forward((clip_warmup_input,))

    start = time.time()

    text_input = tokenizer(
        prompt,
        padding="max_length",
        max_length=args.max_length,
        truncation=True,
        return_tensors="pt",
    )
    max_length = text_input.input_ids.shape[-1]
    uncond_input = tokenizer(
        neg_prompt,
        padding="max_length",
        max_length=max_length,
        truncation=True,
        return_tensors="pt",
    )
    text_input = torch.cat([uncond_input.input_ids, text_input.input_ids])

    clip_inf_start = time.time()
    text_embeddings = clip.forward((text_input,))
    clip_inf_end = time.time()
    text_embeddings = torch.from_numpy(text_embeddings).to(dtype)
    text_embeddings_numpy = text_embeddings.detach().numpy()

    scheduler.set_timesteps(num_inference_steps)
    scheduler.is_scale_input_called = True

    latents = latents * scheduler.init_noise_sigma

    avg_ms = 0
    for i, t in tqdm(enumerate(scheduler.timesteps), disable=args.hide_steps):
        step_start = time.time()
        if not args.hide_steps:
            print(f"i = {i} t = {t}", end="")
        timestep = torch.tensor([t]).to(dtype).detach().numpy()
        latent_model_input = scheduler.scale_model_input(latents, t)
        if cpu_scheduling:
            latent_model_input = latent_model_input.detach().numpy()

        profile_device = start_profiling(file_path="unet.rdc")

        noise_pred = unet.forward(
            (
                latent_model_input,
                timestep,
                text_embeddings_numpy,
                guidance_scale,
            ),
            send_to_host=False,
        )

        end_profiling(profile_device)

        if cpu_scheduling:
            noise_pred = torch.from_numpy(noise_pred.to_host())
            latents = scheduler.step(noise_pred, t, latents).prev_sample
        else:
            latents = scheduler.step(noise_pred, t, latents)
        step_time = time.time() - step_start
        avg_ms += step_time
        step_ms = int((step_time) * 1000)
        if not args.hide_steps:
            print(f" ({step_ms}ms)")

    # scale and decode the image latents with vae
    if args.use_base_vae:
        latents = 1 / 0.18215 * latents
    latents_numpy = latents
    if cpu_scheduling:
        latents_numpy = latents.detach().numpy()
    profile_device = start_profiling(file_path="vae.rdc")
    vae_start = time.time()
    images = vae.forward((latents_numpy,))
    vae_end = time.time()
    end_profiling(profile_device)
    if args.use_base_vae:
        image = torch.from_numpy(images)
        image = (image.detach().cpu() * 255.0).numpy()
        images = image.round()
    end_time = time.time()

    avg_ms = 1000 * avg_ms / args.steps
    clip_inf_time = (clip_inf_end - clip_inf_start) * 1000
    vae_inf_time = (vae_end - vae_start) * 1000
    total_time = end_time - start
    print(f"\nAverage step time: {avg_ms}ms/it")
    print(f"Clip Inference time (ms) = {clip_inf_time:.3f}")
    print(f"VAE Inference time (ms): {vae_inf_time:.3f}")
    print(f"\nTotal image generation time: {total_time}sec")

    transform = T.ToPILImage()
    pil_images = [
        transform(image) for image in torch.from_numpy(images).to(torch.uint8)
    ]
    for i in range(batch_size):
        pil_images[i].save(f"{args.prompts[i]}_{i}.jpg")<|MERGE_RESOLUTION|>--- conflicted
+++ resolved
@@ -17,7 +17,6 @@
 import numpy as np
 from random import randint
 from stable_args import args
-<<<<<<< HEAD
 
 # This has to come before importing cache objects
 if args.clear_all:
@@ -39,10 +38,8 @@
         shutil.rmtree(os.path.join(home, ".local/shark_tank"))
 
 
-from utils import set_iree_runtime_flags, set_init_device_flags
-=======
 from utils import set_init_device_flags
->>>>>>> 7eeb7f07
+
 from opt_params import get_unet, get_vae, get_clip
 from schedulers import (
     SharkEulerDiscreteScheduler,
