--- conflicted
+++ resolved
@@ -14,11 +14,7 @@
     sys.exit("Only batch size 1 is supported.")
 
 
-<<<<<<< HEAD
-def get_unet():
-=======
 def get_params(model_key):
->>>>>>> 7eeb7f07
     iree_flags = []
     if len(args.iree_vulkan_target_triple) > 0:
         iree_flags.append(
