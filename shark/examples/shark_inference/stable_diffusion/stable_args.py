import argparse

p = argparse.ArgumentParser(
    description=__doc__, formatter_class=argparse.ArgumentDefaultsHelpFormatter
)

##############################################################################
### Stable Diffusion Params
##############################################################################

p.add_argument(
    "--prompts",
    nargs="+",
    default=["cyberpunk forest by Salvador Dali"],
    help="text of which images to be generated.",
)

p.add_argument(
    "--negative-prompts",
    nargs="+",
    default=[""],
    help="text you don't want to see in the generated image.",
)

p.add_argument(
    "--steps",
    type=int,
    default=50,
    help="the no. of steps to do the sampling.",
)

p.add_argument(
    "--seed",
    type=int,
    default=42,
    help="the seed to use.",
)

p.add_argument(
    "--guidance_scale",
    type=float,
    default=7.5,
    help="the value to be used for guidance scaling.",
)

p.add_argument(
    "--max_length",
    type=int,
    default=64,
    help="max length of the tokenizer output, options are 64 and 77.",
)

##############################################################################
### Model Config and Usage Params
##############################################################################

p.add_argument(
    "--device", type=str, default="vulkan", help="device to run the model."
)

p.add_argument(
    "--version",
    type=str,
    default="v2_1base",
    help="Specify version of stable diffusion model",
)

p.add_argument(
    "--precision", type=str, default="fp16", help="precision to run the model."
)

p.add_argument(
    "--import_mlir",
    default=False,
    action=argparse.BooleanOptionalAction,
    help="imports the model from torch module to shark_module otherwise downloads the model from shark_tank.",
)

p.add_argument(
    "--load_vmfb",
    default=True,
    action=argparse.BooleanOptionalAction,
    help="attempts to load the model from a precompiled flatbuffer and compiles + saves it if not found.",
)

p.add_argument(
    "--save_vmfb",
    default=False,
    action=argparse.BooleanOptionalAction,
    help="saves the compiled flatbuffer to the local directory",
)

p.add_argument(
    "--use_tuned",
    default=True,
    action=argparse.BooleanOptionalAction,
    help="Download and use the tuned version of the model if available",
)

p.add_argument(
    "--use_base_vae",
    default=False,
    action=argparse.BooleanOptionalAction,
    help="Do conversion from the VAE output to pixel space on cpu.",
)

p.add_argument(
    "--variant",
    default="stablediffusion",
    help="We now support multiple vairants of SD finetuned for different dataset. you can use the following anythingv3, ...",  # TODO add more once supported
)

p.add_argument(
    "--scheduler",
    type=str,
    default="SharkEulerDiscrete",
    help="other supported schedulers are [PNDM, DDIM, LMSDiscrete, EulerDiscrete, DPMSolverMultistep]",
)

##############################################################################
### IREE - Vulkan supported flags
##############################################################################

p.add_argument(
    "--iree-vulkan-target-triple",
    type=str,
    default="",
    help="Specify target triple for vulkan",
)

p.add_argument(
    "--vulkan_debug_utils",
    default=False,
    action=argparse.BooleanOptionalAction,
    help="Profiles vulkan device and collects the .rdc info",
)

p.add_argument(
    "--vulkan_large_heap_block_size",
    default="2147483648",
    help="flag for setting VMA preferredLargeHeapBlockSize for vulkan device, default is 4G",
)

p.add_argument(
    "--vulkan_validation_layers",
    default=False,
    action=argparse.BooleanOptionalAction,
    help="flag for disabling vulkan validation layers when benchmarking",
)

##############################################################################
### Misc. Debug and Optimization flags
##############################################################################

p.add_argument(
    "--use_compiled_scheduler",
    default=True,
    action=argparse.BooleanOptionalAction,
    help="use the default scheduler precompiled into the model if available",
)

p.add_argument(
    "--local_tank_cache",
    default="",
    help="Specify where to save downloaded shark_tank artifacts. If this is not set, the default is ~/.local/shark_tank/.",
)

p.add_argument(
    "--dump_isa",
    default=False,
    action="store_true",
    help="When enabled call amdllpc to get ISA dumps. use with dispatch benchmarks.",
)

p.add_argument(
    "--dispatch_benchmarks",
    default=None,
    help='dispatches to return benchamrk data on.  use "All" for all, and None for none.',
)

p.add_argument(
    "--dispatch_benchmarks_dir",
    default="temp_dispatch_benchmarks",
    help='directory where you want to store dispatch data generated with "--dispatch_benchmarks"',
)

p.add_argument(
    "--enable_rgp",
    default=False,
    action=argparse.BooleanOptionalAction,
    help="flag for inserting debug frames between iterations for use with rgp.",
)

p.add_argument(
    "--hide_steps",
    default=True,
    action=argparse.BooleanOptionalAction,
    help="flag for hiding the details of iteration/sec for each step.",
)

p.add_argument(
    "--warmup_count",
    type=int,
    default=0,
    help="flag setting warmup count for clip and vae [>= 0].",
)

<<<<<<< HEAD
p.add_argument(
    "--clear_all",
    default=False,
    action=argparse.BooleanOptionalAction,
    help="flag to clear all mlir and vmfb from common locations. Recompiling will take several minutes",
=======
##############################################################################
### Web UI flags
##############################################################################

p.add_argument(
    "--progress_bar",
    default=True,
    action=argparse.BooleanOptionalAction,
    help="flag for removing the pregress bar animation during image generation",
>>>>>>> 7eeb7f07
)

args = p.parse_args()<|MERGE_RESOLUTION|>--- conflicted
+++ resolved
@@ -205,13 +205,13 @@
     help="flag setting warmup count for clip and vae [>= 0].",
 )
 
-<<<<<<< HEAD
 p.add_argument(
     "--clear_all",
     default=False,
     action=argparse.BooleanOptionalAction,
     help="flag to clear all mlir and vmfb from common locations. Recompiling will take several minutes",
-=======
+)
+
 ##############################################################################
 ### Web UI flags
 ##############################################################################
@@ -221,7 +221,6 @@
     default=True,
     action=argparse.BooleanOptionalAction,
     help="flag for removing the pregress bar animation during image generation",
->>>>>>> 7eeb7f07
 )
 
 args = p.parse_args()