from diffusers import AutoencoderKL, UNet2DConditionModel
from transformers import CLIPTextModel
from utils import compile_through_fx, get_opt_flags
from resources import base_models, variants
from collections import defaultdict
import torch
import sys


# These shapes are parameter dependent.
def replace_shape_str(shape, max_len, width, height):
    new_shape = []
    for i in range(len(shape)):
        if shape[i] == "max_len":
            new_shape.append(max_len)
        elif shape[i] == "height":
            new_shape.append(height)
        elif shape[i] == "width":
            new_shape.append(width)
        else:
            new_shape.append(shape[i])
    return new_shape


# Get the input info for various models i.e. "unet", "clip", "vae".
def get_input_info(model_info, max_len, width, height):
    dtype_config = {"f32": torch.float32, "i64": torch.int64}
    input_map = defaultdict(list)
    for k in model_info:
        for inp in model_info[k]:
            shape = model_info[k][inp]["shape"]
            dtype = dtype_config[model_info[k][inp]["dtype"]]
            tensor = None
            if isinstance(shape, list):
                clean_shape = replace_shape_str(shape, max_len, width, height)
                if dtype == torch.int64:
                    tensor = torch.randint(1, 3, tuple(clean_shape))
                else:
                    tensor = torch.randn(*clean_shape).to(dtype)
            elif isinstance(shape, int):
                tensor = torch.tensor(shape).to(dtype)
            else:
                sys.exit("shape isn't specified correctly.")
            input_map[k].append(tensor)

    return input_map


<<<<<<< HEAD
    shark_clip = compile_through_fx(
        clip_model,
        model_input[args.version]["clip"],
        model_name=model_name,
        extra_args=extra_args,
    )
    return shark_clip


def get_vae_mlir(model_name="vae", extra_args=[]):
    class VaeModel(torch.nn.Module):
        def __init__(self):
            super().__init__()
            self.vae = None
            if args.custom_model != "":
                print("Getting custom VAE")
=======
# Returns the model configuration in a dict containing input parameters
# for clip, unet and vae respectively.
def get_model_configuration(model_id, max_len, width, height):
    if model_id in base_models:
        return get_input_info(base_models[model_id], max_len, height, width)
    elif model_id in variants:
        return get_input_info(
            base_models[variants[model_id]], max_len, height, width
        )
    else:
        sys.exit(
            "The model info is not configured, please add the model_configuration in base_model.json if it's a base model, else add it in the variant.json"
        )


class SharkifyStableDiffusionModel:
    def __init__(
        self,
        model_id: str,
        precision: str,
        max_len: int = 64,
        width: int = 512,
        height: int = 512,
        use_base_vae: bool = False,
    ):
        self.check_params(max_len, width, height)
        self.inputs = get_model_configuration(
            model_id, 64, width // 8, height // 8
        )
        self.model_id = model_id
        self.precision = precision
        self.base_vae = use_base_vae
        self.model_name = (
            str(max_len)
            + "_"
            + str(height)
            + "_"
            + str(width)
            + "_"
            + precision
        )

    def check_params(self, max_len, width, height):
        if not (max_len > 16 and max_len < 77):
            sys.exit("please specify max_len between 16 and 77.")
        if not (width % 8 == 0 and width >= 384):
            sys.exit("width should be greater than 384 and multiple of 8")
        if not (height % 8 == 0 and height >= 384):
            sys.exit("height should be greater than 384 and multiple of 8")

    def get_vae(self):
        class VaeModel(torch.nn.Module):
            def __init__(self, model_id=self.model_id, base_vae=self.base_vae):
                super().__init__()
>>>>>>> 61bdba0e
                self.vae = AutoencoderKL.from_pretrained(
                    model_id,
                    subfolder="vae",
                )
                self.base_vae = base_vae

            def forward(self, input):
                if not self.base_vae:
                    input = 1 / 0.18215 * input
                x = self.vae.decode(input, return_dict=False)[0]
                x = (x / 2 + 0.5).clamp(0, 1)
                if self.base_vae:
                    return x
                x = x * 255.0
                return x.round()

        vae = VaeModel()
        inputs = tuple(self.inputs["vae"])
        is_f16 = True if self.precision == "fp16" else False
        vae_name = "base_vae" if self.base_vae else "vae"
        shark_vae = compile_through_fx(
            vae,
            inputs,
            is_f16=is_f16,
            model_name=vae_name + self.model_name,
            extra_args=get_opt_flags("vae", precision=self.precision),
        )
        return shark_vae

<<<<<<< HEAD
        def forward(self, input):
            if not args.use_base_vae:
                input = 1 / 0.18215 * input
            x = self.vae.decode(input, return_dict=False)[0]
            x = (x / 2 + 0.5).clamp(0, 1)
            if args.use_base_vae:
                return x
            x = x * 255.0
            return x.round()

    vae = VaeModel()
    is_f16 = True if args.precision == "fp16" else False
    if args.variant == "stablediffusion":
        inputs = model_input[args.version]["vae"]
    elif args.variant in [
        "anythingv3",
        "analogdiffusion",
        "openjourney",
        "dreamlike",
    ]:
        inputs = model_input["v1_4"]["vae"]
    else:
        raise ValueError(f"{args.variant} not yet added")

    shark_vae = compile_through_fx(
        vae,
        inputs,
        is_f16=is_f16,
        model_name=model_name,
        extra_args=extra_args,
    )
    return shark_vae


def get_unet_mlir(model_name="unet", extra_args=[]):
    class UnetModel(torch.nn.Module):
        def __init__(self):
            super().__init__()
            self.unet = None
            if args.custom_model != "":
                print("Getting custom UNET")
=======
    def get_unet(self):
        class UnetModel(torch.nn.Module):
            def __init__(self, model_id=self.model_id):
                super().__init__()
>>>>>>> 61bdba0e
                self.unet = UNet2DConditionModel.from_pretrained(
                    model_id,
                    subfolder="unet",
                )
                self.in_channels = self.unet.in_channels
                self.train(False)

            def forward(
                self, latent, timestep, text_embedding, guidance_scale
            ):
                # expand the latents if we are doing classifier-free guidance to avoid doing two forward passes.
                latents = torch.cat([latent] * 2)
                unet_out = self.unet.forward(
                    latents, timestep, text_embedding, return_dict=False
                )[0]
                noise_pred_uncond, noise_pred_text = unet_out.chunk(2)
                noise_pred = noise_pred_uncond + guidance_scale * (
                    noise_pred_text - noise_pred_uncond
                )
                return noise_pred

        unet = UnetModel()
        is_f16 = True if self.precision == "fp16" else False
        inputs = tuple(self.inputs["unet"])
        input_mask = [True, True, True, False]
        shark_unet = compile_through_fx(
            unet,
            inputs,
            model_name="unet" + self.model_name,
            is_f16=is_f16,
            f16_input_mask=input_mask,
            extra_args=get_opt_flags("unet", precision=self.precision),
        )
        return shark_unet

    def get_clip(self):
        class CLIPText(torch.nn.Module):
            def __init__(self, model_id=self.model_id):
                super().__init__()
                self.text_encoder = CLIPTextModel.from_pretrained(
                    model_id,
                    subfolder="text_encoder",
                )

            def forward(self, input):
                return self.text_encoder(input)[0]

        clip_model = CLIPText()

        shark_clip = compile_through_fx(
            clip_model,
            tuple(self.inputs["clip"]),
            model_name="clip" + self.model_name,
            extra_args=get_opt_flags("clip", precision="fp32"),
        )
        return shark_clip

    def __call__(self):
        compiled_clip = self.get_clip()
        compiled_unet = self.get_unet()
        compiled_vae = self.get_vae()
        return compiled_clip, compiled_unet, compiled_vae<|MERGE_RESOLUTION|>--- conflicted
+++ resolved
@@ -46,24 +46,6 @@
     return input_map
 
 
-<<<<<<< HEAD
-    shark_clip = compile_through_fx(
-        clip_model,
-        model_input[args.version]["clip"],
-        model_name=model_name,
-        extra_args=extra_args,
-    )
-    return shark_clip
-
-
-def get_vae_mlir(model_name="vae", extra_args=[]):
-    class VaeModel(torch.nn.Module):
-        def __init__(self):
-            super().__init__()
-            self.vae = None
-            if args.custom_model != "":
-                print("Getting custom VAE")
-=======
 # Returns the model configuration in a dict containing input parameters
 # for clip, unet and vae respectively.
 def get_model_configuration(model_id, max_len, width, height):
@@ -118,7 +100,6 @@
         class VaeModel(torch.nn.Module):
             def __init__(self, model_id=self.model_id, base_vae=self.base_vae):
                 super().__init__()
->>>>>>> 61bdba0e
                 self.vae = AutoencoderKL.from_pretrained(
                     model_id,
                     subfolder="vae",
@@ -148,7 +129,87 @@
         )
         return shark_vae
 
-<<<<<<< HEAD
+    def get_unet(self):
+        class UnetModel(torch.nn.Module):
+            def __init__(self, model_id=self.model_id):
+                super().__init__()
+                self.unet = UNet2DConditionModel.from_pretrained(
+                    model_id,
+                    subfolder="unet",
+                )
+                self.in_channels = self.unet.in_channels
+                self.train(False)
+
+            def forward(
+                self, latent, timestep, text_embedding, guidance_scale
+            ):
+                # expand the latents if we are doing classifier-free guidance to avoid doing two forward passes.
+                latents = torch.cat([latent] * 2)
+                unet_out = self.unet.forward(
+                    latents, timestep, text_embedding, return_dict=False
+                )[0]
+                noise_pred_uncond, noise_pred_text = unet_out.chunk(2)
+                noise_pred = noise_pred_uncond + guidance_scale * (
+                    noise_pred_text - noise_pred_uncond
+                )
+                return noise_pred
+
+        unet = UnetModel()
+        is_f16 = True if self.precision == "fp16" else False
+        inputs = tuple(self.inputs["unet"])
+        input_mask = [True, True, True, False]
+        shark_unet = compile_through_fx(
+            unet,
+            inputs,
+            model_name="unet" + self.model_name,
+            is_f16=is_f16,
+            f16_input_mask=input_mask,
+            extra_args=get_opt_flags("unet", precision=self.precision),
+        )
+        return shark_unet
+
+    def get_clip(self):
+        class CLIPText(torch.nn.Module):
+            def __init__(self, model_id=self.model_id):
+                super().__init__()
+                self.text_encoder = CLIPTextModel.from_pretrained(
+                    model_id,
+                    subfolder="text_encoder",
+                )
+
+            def forward(self, input):
+                return self.text_encoder(input)[0]
+
+        clip_model = CLIPText()
+
+        shark_clip = compile_through_fx(
+            clip_model,
+            tuple(self.inputs["clip"]),
+            model_name="clip" + self.model_name,
+            extra_args=get_opt_flags("clip", precision="fp32"),
+        )
+        return shark_clip
+
+
+def get_vae_mlir(model_name="vae", extra_args=[]):
+    class VaeModel(torch.nn.Module):
+        def __init__(self):
+            super().__init__()
+            self.vae = None
+            if args.custom_model != "":
+                print("Getting custom VAE")
+                self.vae = AutoencoderKL.from_pretrained(
+                    args.custom_model,
+                    subfolder="vae",
+                )
+            else:
+                self.vae = AutoencoderKL.from_pretrained(
+                    model_config[args.version]
+                    if args.variant == "stablediffusion"
+                    else model_variant[args.variant],
+                    subfolder="vae",
+                )
+
         def forward(self, input):
             if not args.use_base_vae:
                 input = 1 / 0.18215 * input
@@ -190,69 +251,60 @@
             self.unet = None
             if args.custom_model != "":
                 print("Getting custom UNET")
-=======
-    def get_unet(self):
-        class UnetModel(torch.nn.Module):
-            def __init__(self, model_id=self.model_id):
-                super().__init__()
->>>>>>> 61bdba0e
                 self.unet = UNet2DConditionModel.from_pretrained(
-                    model_id,
+                    args.custom_model,
                     subfolder="unet",
                 )
-                self.in_channels = self.unet.in_channels
-                self.train(False)
-
-            def forward(
-                self, latent, timestep, text_embedding, guidance_scale
-            ):
-                # expand the latents if we are doing classifier-free guidance to avoid doing two forward passes.
-                latents = torch.cat([latent] * 2)
-                unet_out = self.unet.forward(
-                    latents, timestep, text_embedding, return_dict=False
-                )[0]
-                noise_pred_uncond, noise_pred_text = unet_out.chunk(2)
-                noise_pred = noise_pred_uncond + guidance_scale * (
-                    noise_pred_text - noise_pred_uncond
-                )
-                return noise_pred
-
-        unet = UnetModel()
-        is_f16 = True if self.precision == "fp16" else False
-        inputs = tuple(self.inputs["unet"])
-        input_mask = [True, True, True, False]
-        shark_unet = compile_through_fx(
-            unet,
-            inputs,
-            model_name="unet" + self.model_name,
-            is_f16=is_f16,
-            f16_input_mask=input_mask,
-            extra_args=get_opt_flags("unet", precision=self.precision),
-        )
-        return shark_unet
-
-    def get_clip(self):
-        class CLIPText(torch.nn.Module):
-            def __init__(self, model_id=self.model_id):
-                super().__init__()
-                self.text_encoder = CLIPTextModel.from_pretrained(
-                    model_id,
-                    subfolder="text_encoder",
-                )
-
-            def forward(self, input):
-                return self.text_encoder(input)[0]
-
-        clip_model = CLIPText()
-
-        shark_clip = compile_through_fx(
-            clip_model,
-            tuple(self.inputs["clip"]),
-            model_name="clip" + self.model_name,
-            extra_args=get_opt_flags("clip", precision="fp32"),
-        )
-        return shark_clip
-
+            else:
+                self.unet = UNet2DConditionModel.from_pretrained(
+                    model_config[args.version]
+                    if args.variant == "stablediffusion"
+                    else model_variant[args.variant],
+                    subfolder="unet",
+                )
+            self.in_channels = self.unet.in_channels
+            self.train(False)
+
+        def forward(self, latent, timestep, text_embedding, guidance_scale):
+            # expand the latents if we are doing classifier-free guidance to avoid doing two forward passes.
+            latents = torch.cat([latent] * 2)
+            unet_out = self.unet.forward(
+                latents, timestep, text_embedding, return_dict=False
+            )[0]
+            noise_pred_uncond, noise_pred_text = unet_out.chunk(2)
+            noise_pred = noise_pred_uncond + guidance_scale * (
+                noise_pred_text - noise_pred_uncond
+            )
+            return noise_pred
+
+    unet = UnetModel()
+    is_f16 = True if args.precision == "fp16" else False
+    if args.variant == "stablediffusion":
+        if args.precision == "fp16":
+            inputs = model_input[args.version]["unet"]
+            input_mask = [True, True, True, False]
+
+    elif args.variant in [
+        "anythingv3",
+        "analogdiffusion",
+        "openjourney",
+        "dreamlike",
+    ]:
+        if args.precision == "fp16":
+            inputs = model_input["v1_4"]["unet"]
+            input_mask = [True, True, True, False]
+
+    else:
+        raise ValueError(f"{args.variant} is not yet added")
+    shark_unet = compile_through_fx(
+        unet,
+        inputs,
+        model_name=model_name,
+        is_f16=is_f16,
+        f16_input_mask=input_mask,
+        extra_args=extra_args,
+    )
+    return shark_unet
     def __call__(self):
         compiled_clip = self.get_clip()
         compiled_unet = self.get_unet()
