import numpy as np
import json
from random import (
    randint,
    seed as seed_random,
    getstate as random_getstate,
    setstate as random_setstate,
)

from pathlib import Path
from apps.shark_studio.modules.shared_cmd_opts import cmd_opts
from cpuinfo import get_cpu_info

# TODO: migrate these utils to studio
from shark.iree_utils.vulkan_utils import (
    set_iree_vulkan_runtime_flags,
    get_vulkan_target_triple,
    get_iree_vulkan_runtime_flags,
)


def get_available_devices():
    def get_devices_by_name(driver_name):
        from shark.iree_utils._common import iree_device_map

        device_list = []
        try:
            driver_name = iree_device_map(driver_name)
            device_list_dict = get_all_devices(driver_name)
            print(f"{driver_name} devices are available.")
        except:
            print(f"{driver_name} devices are not available.")
        else:
            cpu_name = get_cpu_info()["brand_raw"]
            for i, device in enumerate(device_list_dict):
                device_name = (
                    cpu_name if device["name"] == "default" else device["name"]
                )
                if "local" in driver_name:
                    device_list.append(
                        f"{device_name} => {driver_name.replace('local', 'cpu')}"
                    )
                else:
                    # for drivers with single devices
                    # let the default device be selected without any indexing
                    if len(device_list_dict) == 1:
                        device_list.append(f"{device_name} => {driver_name}")
                    else:
                        device_list.append(f"{device_name} => {driver_name}://{i}")
        return device_list

    set_iree_runtime_flags()

    available_devices = []
    rocm_devices = get_devices_by_name("rocm")
    available_devices.extend(rocm_devices)
    cpu_device = get_devices_by_name("cpu-sync")
    available_devices.extend(cpu_device)
    cpu_device = get_devices_by_name("cpu-task")
    available_devices.extend(cpu_device)

    from shark.iree_utils.vulkan_utils import (
        get_all_vulkan_devices,
    )

    vulkaninfo_list = get_all_vulkan_devices()
    vulkan_devices = []
    id = 0
    for device in vulkaninfo_list:
        vulkan_devices.append(f"{device.strip()} => vulkan://{id}")
        id += 1
    if id != 0:
        print(f"vulkan devices are available.")

    available_devices.extend(vulkan_devices)
    metal_devices = get_devices_by_name("metal")
    available_devices.extend(metal_devices)
    cuda_devices = get_devices_by_name("cuda")
    available_devices.extend(cuda_devices)
    hip_devices = get_devices_by_name("hip")
    available_devices.extend(hip_devices)
<<<<<<< HEAD
=======
    cpu_device = get_devices_by_name("cpu-sync")
    available_devices.extend(cpu_device)
    cpu_device = get_devices_by_name("cpu-task")
    available_devices.extend(cpu_device)
    print(available_devices)
>>>>>>> 13e1d8d9
    for idx, device_str in enumerate(available_devices):
        if "AMD Radeon(TM) Graphics =>" in device_str:
            igpu_id_candidates = [
                x.split("w/")[-1].split("=>")[0]
                for x in available_devices
                if "M Graphics" in x
            ]
            for igpu_name in igpu_id_candidates:
                if igpu_name:
<<<<<<< HEAD
                    available_devices[idx] = device_str.replace(
                        "AMD Radeon(TM) Graphics", igpu_name
                    )
=======
                    print(f"Found iGPU: {igpu_name} for {device_str}")
                available_devices[idx] = device_str.replace(
                    "AMD Radeon(TM) Graphics", f"AMD iGPU: {igpu_name}"
                )
>>>>>>> 13e1d8d9
                break
    return available_devices


def set_init_device_flags():
    if "vulkan" in cmd_opts.device:
        # set runtime flags for vulkan.
        set_iree_runtime_flags()

        # set triple flag to avoid multiple calls to get_vulkan_triple_flag
        device_name, cmd_opts.device = map_device_to_name_path(cmd_opts.device)
        if not cmd_opts.iree_vulkan_target_triple:
            triple = get_vulkan_target_triple(device_name)
            if triple is not None:
                cmd_opts.iree_vulkan_target_triple = triple
        print(
            f"Found device {device_name}. Using target triple "
            f"{cmd_opts.iree_vulkan_target_triple}."
        )
    elif "cuda" in cmd_opts.device:
        cmd_opts.device = "cuda"
    elif "metal" in cmd_opts.device:
        device_name, cmd_opts.device = map_device_to_name_path(cmd_opts.device)
        if not cmd_opts.iree_metal_target_platform:
            from shark.iree_utils.metal_utils import get_metal_target_triple

            triple = get_metal_target_triple(device_name)
            if triple is not None:
                cmd_opts.iree_metal_target_platform = triple.split("-")[-1]
        print(
            f"Found device {device_name}. Using target triple "
            f"{cmd_opts.iree_metal_target_platform}."
        )
    elif "cpu" in cmd_opts.device:
        cmd_opts.device = "cpu"


def set_iree_runtime_flags():
    # TODO: This function should be device-agnostic and piped properly
    # to general runtime driver init.
    vulkan_runtime_flags = get_iree_vulkan_runtime_flags()
    if cmd_opts.enable_rgp:
        vulkan_runtime_flags += [
            f"--enable_rgp=true",
            f"--vulkan_debug_utils=true",
        ]
    if cmd_opts.device_allocator_heap_key:
        vulkan_runtime_flags += [
            f"--device_allocator=caching:device_local={cmd_opts.device_allocator_heap_key}",
        ]
    set_iree_vulkan_runtime_flags(flags=vulkan_runtime_flags)


def parse_device(device_str, target_override=""):
    from shark.iree_utils.compile_utils import (
        clean_device_info,
        get_iree_target_triple,
        iree_target_map,
    )

    rt_driver, device_id = clean_device_info(device_str)
    target_backend = iree_target_map(rt_driver)
    if device_id:
        rt_device = f"{rt_driver}://{device_id}"
    else:
        rt_device = rt_driver

    if target_override:
        return target_backend, rt_device, target_override
    match target_backend:
        case "vulkan-spirv":
            triple = get_iree_target_triple(device_str)
            return target_backend, rt_device, triple
        case "rocm":
            triple = get_rocm_target_chip(device_str)
            return target_backend, rt_device, triple
        case "llvm-cpu":
            return "llvm-cpu", "local-task", "x86_64-linux-gnu"


def get_rocm_target_chip(device_str):
    # TODO: Use a data file to map device_str to target chip.
    rocm_chip_map = {
        "6700": "gfx1031",
        "6800": "gfx1030",
        "6900": "gfx1030",
        "7900": "gfx1100",
        "MI300X": "gfx942",
        "MI300A": "gfx940",
        "MI210": "gfx90a",
        "MI250": "gfx90a",
        "MI100": "gfx908",
        "MI50": "gfx906",
        "MI60": "gfx906",
        "780M": "gfx1103",
    }
    for key in rocm_chip_map:
        if key in device_str:
            return rocm_chip_map[key]
    raise AssertionError(
        f"Device {device_str} not recognized. Please file an issue at https://github.com/nod-ai/SHARK/issues."
    )


def get_all_devices(driver_name):
    """
    Inputs: driver_name
    Returns a list of all the available devices for a given driver sorted by
    the iree path names of the device as in --list_devices option in iree.
    """
    from iree.runtime import get_driver

    driver = get_driver(driver_name)
    device_list_src = driver.query_available_devices()
    device_list_src.sort(key=lambda d: d["path"])
    return device_list_src


def get_device_mapping(driver, key_combination=3):
    """This method ensures consistent device ordering when choosing
    specific devices for execution
    Args:
        driver (str): execution driver (vulkan, cuda, rocm, etc)
        key_combination (int, optional): choice for mapping value for
            device name.
        1 : path
        2 : name
        3 : (name, path)
        Defaults to 3.
    Returns:
        dict: map to possible device names user can input mapped to desired
            combination of name/path.
    """
    from shark.iree_utils._common import iree_device_map

    driver = iree_device_map(driver)
    device_list = get_all_devices(driver)
    device_map = dict()

    def get_output_value(dev_dict):
        if key_combination == 1:
            return f"{driver}://{dev_dict['path']}"
        if key_combination == 2:
            return dev_dict["name"]
        if key_combination == 3:
            return dev_dict["name"], f"{driver}://{dev_dict['path']}"

    # mapping driver name to default device (driver://0)
    device_map[f"{driver}"] = get_output_value(device_list[0])
    for i, device in enumerate(device_list):
        # mapping with index
        device_map[f"{driver}://{i}"] = get_output_value(device)
        # mapping with full path
        device_map[f"{driver}://{device['path']}"] = get_output_value(device)
    return device_map


def get_opt_flags(model, precision="fp16"):
    iree_flags = []
    if len(cmd_opts.iree_vulkan_target_triple) > 0:
        iree_flags.append(
            f"-iree-vulkan-target-triple={cmd_opts.iree_vulkan_target_triple}"
        )
    if "rocm" in cmd_opts.device:
        from shark.iree_utils.gpu_utils import get_iree_rocm_args

        rocm_args = get_iree_rocm_args()
        iree_flags.extend(rocm_args)
    if cmd_opts.iree_constant_folding == False:
        iree_flags.append("--iree-opt-const-expr-hoisting=False")
        iree_flags.append(
            "--iree-codegen-linalg-max-constant-fold-elements=9223372036854775807"
        )
    if cmd_opts.data_tiling == False:
        iree_flags.append("--iree-opt-data-tiling=False")

    if "vae" not in model:
        # Due to lack of support for multi-reduce, we always collapse reduction
        # dims before dispatch formation right now.
        iree_flags += ["--iree-flow-collapse-reduction-dims"]
    return iree_flags


def map_device_to_name_path(device, key_combination=3):
    """Gives the appropriate device data (supported name/path) for user
        selected execution device
    Args:
        device (str): user
        key_combination (int, optional): choice for mapping value for
            device name.
        1 : path
        2 : name
        3 : (name, path)
        Defaults to 3.
    Raises:
        ValueError:
    Returns:
        str / tuple: returns the mapping str or tuple of mapping str for
        the device depending on key_combination value
    """
    driver = device.split("://")[0]
    device_map = get_device_mapping(driver, key_combination)
    try:
        device_mapping = device_map[device]
    except KeyError:
        raise ValueError(f"Device '{device}' is not a valid device.")
    return device_mapping

    def get_devices_by_name(driver_name):
        from shark.iree_utils._common import iree_device_map

        device_list = []
        try:
            driver_name = iree_device_map(driver_name)
            device_list_dict = get_all_devices(driver_name)
            print(f"{driver_name} devices are available.")
        except:
            print(f"{driver_name} devices are not available.")
        else:
            cpu_name = get_cpu_info()["brand_raw"]
            for i, device in enumerate(device_list_dict):
                device_name = (
                    cpu_name if device["name"] == "default" else device["name"]
                )
                if "local" in driver_name:
                    device_list.append(
                        f"{device_name} => {driver_name.replace('local', 'cpu')}"
                    )
                else:
                    # for drivers with single devices
                    # let the default device be selected without any indexing
                    if len(device_list_dict) == 1:
                        device_list.append(f"{device_name} => {driver_name}")
                    else:
                        device_list.append(f"{device_name} => {driver_name}://{i}")
        return device_list

    set_iree_runtime_flags()

    available_devices = []
    from shark.iree_utils.vulkan_utils import (
        get_all_vulkan_devices,
    )

    vulkaninfo_list = get_all_vulkan_devices()
    vulkan_devices = []
    id = 0
    for device in vulkaninfo_list:
        vulkan_devices.append(f"{device.strip()} => vulkan://{id}")
        id += 1
    if id != 0:
        print(f"vulkan devices are available.")
    available_devices.extend(vulkan_devices)
    metal_devices = get_devices_by_name("metal")
    available_devices.extend(metal_devices)
    cuda_devices = get_devices_by_name("cuda")
    available_devices.extend(cuda_devices)
    rocm_devices = get_devices_by_name("rocm")
    available_devices.extend(rocm_devices)
    cpu_device = get_devices_by_name("cpu-sync")
    available_devices.extend(cpu_device)
    cpu_device = get_devices_by_name("cpu-task")
    available_devices.extend(cpu_device)
    return available_devices


# Generate and return a new seed if the provided one is not in the
# supported range (including -1)
def sanitize_seed(seed: int | str):
    seed = int(seed)
    uint32_info = np.iinfo(np.uint32)
    uint32_min, uint32_max = uint32_info.min, uint32_info.max
    if seed < uint32_min or seed >= uint32_max:
        seed = randint(uint32_min, uint32_max)
    return seed


# take a seed expression in an input format and convert it to
# a list of integers, where possible
def parse_seed_input(seed_input: str | list | int):
    if isinstance(seed_input, str):
        try:
            seed_input = json.loads(seed_input)
        except (ValueError, TypeError):
            seed_input = None

    if isinstance(seed_input, int):
        return [seed_input]

    if isinstance(seed_input, list) and all(type(seed) is int for seed in seed_input):
        return seed_input

    raise TypeError(
        "Seed input must be an integer or an array of integers in JSON format"
    )<|MERGE_RESOLUTION|>--- conflicted
+++ resolved
@@ -79,14 +79,7 @@
     available_devices.extend(cuda_devices)
     hip_devices = get_devices_by_name("hip")
     available_devices.extend(hip_devices)
-<<<<<<< HEAD
-=======
-    cpu_device = get_devices_by_name("cpu-sync")
-    available_devices.extend(cpu_device)
-    cpu_device = get_devices_by_name("cpu-task")
-    available_devices.extend(cpu_device)
-    print(available_devices)
->>>>>>> 13e1d8d9
+
     for idx, device_str in enumerate(available_devices):
         if "AMD Radeon(TM) Graphics =>" in device_str:
             igpu_id_candidates = [
@@ -96,16 +89,9 @@
             ]
             for igpu_name in igpu_id_candidates:
                 if igpu_name:
-<<<<<<< HEAD
                     available_devices[idx] = device_str.replace(
                         "AMD Radeon(TM) Graphics", igpu_name
                     )
-=======
-                    print(f"Found iGPU: {igpu_name} for {device_str}")
-                available_devices[idx] = device_str.replace(
-                    "AMD Radeon(TM) Graphics", f"AMD iGPU: {igpu_name}"
-                )
->>>>>>> 13e1d8d9
                 break
     return available_devices
 
