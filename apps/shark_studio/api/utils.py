import numpy as np
import json
from random import (
    randint,
    seed as seed_random,
    getstate as random_getstate,
    setstate as random_setstate,
)

from pathlib import Path
from apps.shark_studio.modules.shared_cmd_opts import cmd_opts
<<<<<<< HEAD

=======
>>>>>>> cf2513e7
from cpuinfo import get_cpu_info

# TODO: migrate these utils to studio
from shark.iree_utils.vulkan_utils import (
    set_iree_vulkan_runtime_flags,
    get_vulkan_target_triple,
    get_iree_vulkan_runtime_flags,
)


def get_available_devices():
    def get_devices_by_name(driver_name):
        from shark.iree_utils._common import iree_device_map

        device_list = []
        try:
            driver_name = iree_device_map(driver_name)
            device_list_dict = get_all_devices(driver_name)
            print(f"{driver_name} devices are available.")
        except:
            print(f"{driver_name} devices are not available.")
        else:
            cpu_name = get_cpu_info()["brand_raw"]
            for i, device in enumerate(device_list_dict):
                device_name = (
                    cpu_name if device["name"] == "default" else device["name"]
                )
                if "local" in driver_name:
                    device_list.append(
                        f"{device_name} => {driver_name.replace('local', 'cpu')}"
                    )
                else:
                    # for drivers with single devices
                    # let the default device be selected without any indexing
                    if len(device_list_dict) == 1:
                        device_list.append(f"{device_name} => {driver_name}")
                    else:
                        device_list.append(f"{device_name} => {driver_name}://{i}")
        return device_list

    set_iree_runtime_flags()

    available_devices = []
    from shark.iree_utils.vulkan_utils import (
        get_all_vulkan_devices,
    )

    vulkaninfo_list = get_all_vulkan_devices()
    vulkan_devices = []
    id = 0
    for device in vulkaninfo_list:
        vulkan_devices.append(f"{device.strip()} => vulkan://{id}")
        id += 1
    if id != 0:
        print(f"vulkan devices are available.")
    available_devices.extend(vulkan_devices)
    metal_devices = get_devices_by_name("metal")
    available_devices.extend(metal_devices)
    cuda_devices = get_devices_by_name("cuda")
    available_devices.extend(cuda_devices)
    rocm_devices = get_devices_by_name("rocm")
    available_devices.extend(rocm_devices)
    cpu_device = get_devices_by_name("cpu-sync")
    available_devices.extend(cpu_device)
    cpu_device = get_devices_by_name("cpu-task")
    available_devices.extend(cpu_device)
    return available_devices


def set_init_device_flags():
    if "vulkan" in cmd_opts.device:
        # set runtime flags for vulkan.
        set_iree_runtime_flags()

        # set triple flag to avoid multiple calls to get_vulkan_triple_flag
        device_name, cmd_opts.device = map_device_to_name_path(cmd_opts.device)
        if not cmd_opts.iree_vulkan_target_triple:
            triple = get_vulkan_target_triple(device_name)
            if triple is not None:
                cmd_opts.iree_vulkan_target_triple = triple
        print(
            f"Found device {device_name}. Using target triple "
            f"{cmd_opts.iree_vulkan_target_triple}."
        )
    elif "cuda" in cmd_opts.device:
        cmd_opts.device = "cuda"
    elif "metal" in cmd_opts.device:
        device_name, cmd_opts.device = map_device_to_name_path(cmd_opts.device)
        if not cmd_opts.iree_metal_target_platform:
            from shark.iree_utils.metal_utils import get_metal_target_triple

            triple = get_metal_target_triple(device_name)
            if triple is not None:
                cmd_opts.iree_metal_target_platform = triple.split("-")[-1]
        print(
            f"Found device {device_name}. Using target triple "
            f"{cmd_opts.iree_metal_target_platform}."
        )
    elif "cpu" in cmd_opts.device:
        cmd_opts.device = "cpu"


def set_iree_runtime_flags():
    # TODO: This function should be device-agnostic and piped properly
    # to general runtime driver init.
    vulkan_runtime_flags = get_iree_vulkan_runtime_flags()
    if cmd_opts.enable_rgp:
        vulkan_runtime_flags += [
            f"--enable_rgp=true",
            f"--vulkan_debug_utils=true",
        ]
    if cmd_opts.device_allocator_heap_key:
        vulkan_runtime_flags += [
            f"--device_allocator=caching:device_local={cmd_opts.device_allocator_heap_key}",
        ]
<<<<<<< HEAD

=======
>>>>>>> cf2513e7
    set_iree_vulkan_runtime_flags(flags=vulkan_runtime_flags)


def get_all_devices(driver_name):
    """
    Inputs: driver_name
    Returns a list of all the available devices for a given driver sorted by
    the iree path names of the device as in --list_devices option in iree.
    """
    from iree.runtime import get_driver

    driver = get_driver(driver_name)
    device_list_src = driver.query_available_devices()
    device_list_src.sort(key=lambda d: d["path"])
    return device_list_src


def get_device_mapping(driver, key_combination=3):
    """This method ensures consistent device ordering when choosing
    specific devices for execution
    Args:
        driver (str): execution driver (vulkan, cuda, rocm, etc)
        key_combination (int, optional): choice for mapping value for
            device name.
        1 : path
        2 : name
        3 : (name, path)
        Defaults to 3.
    Returns:
        dict: map to possible device names user can input mapped to desired
            combination of name/path.
    """
    from shark.iree_utils._common import iree_device_map

    driver = iree_device_map(driver)
    device_list = get_all_devices(driver)
    device_map = dict()

    def get_output_value(dev_dict):
        if key_combination == 1:
            return f"{driver}://{dev_dict['path']}"
        if key_combination == 2:
            return dev_dict["name"]
        if key_combination == 3:
            return dev_dict["name"], f"{driver}://{dev_dict['path']}"

    # mapping driver name to default device (driver://0)
    device_map[f"{driver}"] = get_output_value(device_list[0])
    for i, device in enumerate(device_list):
        # mapping with index
        device_map[f"{driver}://{i}"] = get_output_value(device)
        # mapping with full path
        device_map[f"{driver}://{device['path']}"] = get_output_value(device)
    return device_map


def get_opt_flags(model, precision="fp16"):
    iree_flags = []
    if len(cmd_opts.iree_vulkan_target_triple) > 0:
        iree_flags.append(
            f"-iree-vulkan-target-triple={cmd_opts.iree_vulkan_target_triple}"
        )
    if "rocm" in cmd_opts.device:
        from shark.iree_utils.gpu_utils import get_iree_rocm_args

        rocm_args = get_iree_rocm_args()
        iree_flags.extend(rocm_args)
    if cmd_opts.iree_constant_folding == False:
        iree_flags.append("--iree-opt-const-expr-hoisting=False")
        iree_flags.append(
            "--iree-codegen-linalg-max-constant-fold-elements=9223372036854775807"
        )
    if cmd_opts.data_tiling == False:
        iree_flags.append("--iree-opt-data-tiling=False")

    if "vae" not in model:
        # Due to lack of support for multi-reduce, we always collapse reduction
        # dims before dispatch formation right now.
        iree_flags += ["--iree-flow-collapse-reduction-dims"]
    return iree_flags


def map_device_to_name_path(device, key_combination=3):
    """Gives the appropriate device data (supported name/path) for user
        selected execution device
    Args:
        device (str): user
        key_combination (int, optional): choice for mapping value for
            device name.
        1 : path
        2 : name
        3 : (name, path)
        Defaults to 3.
    Raises:
        ValueError:
    Returns:
        str / tuple: returns the mapping str or tuple of mapping str for
        the device depending on key_combination value
    """
    driver = device.split("://")[0]
    device_map = get_device_mapping(driver, key_combination)
    try:
        device_mapping = device_map[device]
    except KeyError:
        raise ValueError(f"Device '{device}' is not a valid device.")
    return device_mapping

    def get_devices_by_name(driver_name):
        from shark.iree_utils._common import iree_device_map

        device_list = []
        try:
            driver_name = iree_device_map(driver_name)
            device_list_dict = get_all_devices(driver_name)
            print(f"{driver_name} devices are available.")
        except:
            print(f"{driver_name} devices are not available.")
        else:
            cpu_name = get_cpu_info()["brand_raw"]
            for i, device in enumerate(device_list_dict):
                device_name = (
                    cpu_name if device["name"] == "default" else device["name"]
                )
                if "local" in driver_name:
                    device_list.append(
                        f"{device_name} => {driver_name.replace('local', 'cpu')}"
                    )
                else:
                    # for drivers with single devices
                    # let the default device be selected without any indexing
                    if len(device_list_dict) == 1:
                        device_list.append(f"{device_name} => {driver_name}")
                    else:
                        device_list.append(f"{device_name} => {driver_name}://{i}")
        return device_list

    set_iree_runtime_flags()

    available_devices = []
    from shark.iree_utils.vulkan_utils import (
        get_all_vulkan_devices,
    )

    vulkaninfo_list = get_all_vulkan_devices()
    vulkan_devices = []
    id = 0
    for device in vulkaninfo_list:
        vulkan_devices.append(f"{device.strip()} => vulkan://{id}")
        id += 1
    if id != 0:
        print(f"vulkan devices are available.")
    available_devices.extend(vulkan_devices)
    metal_devices = get_devices_by_name("metal")
    available_devices.extend(metal_devices)
    cuda_devices = get_devices_by_name("cuda")
    available_devices.extend(cuda_devices)
    rocm_devices = get_devices_by_name("rocm")
    available_devices.extend(rocm_devices)
    cpu_device = get_devices_by_name("cpu-sync")
    available_devices.extend(cpu_device)
    cpu_device = get_devices_by_name("cpu-task")
    available_devices.extend(cpu_device)
    return available_devices


# Generate and return a new seed if the provided one is not in the
# supported range (including -1)
def sanitize_seed(seed: int | str):
    seed = int(seed)
    uint32_info = np.iinfo(np.uint32)
    uint32_min, uint32_max = uint32_info.min, uint32_info.max
    if seed < uint32_min or seed >= uint32_max:
        seed = randint(uint32_min, uint32_max)
    return seed


# take a seed expression in an input format and convert it to
# a list of integers, where possible
def parse_seed_input(seed_input: str | list | int):
    if isinstance(seed_input, str):
        try:
            seed_input = json.loads(seed_input)
        except (ValueError, TypeError):
            seed_input = None

    if isinstance(seed_input, int):
        return [seed_input]

    if isinstance(seed_input, list) and all(type(seed) is int for seed in seed_input):
        return seed_input

    raise TypeError(
        "Seed input must be an integer or an array of integers in JSON format"
    )<|MERGE_RESOLUTION|>--- conflicted
+++ resolved
@@ -9,10 +9,6 @@
 
 from pathlib import Path
 from apps.shark_studio.modules.shared_cmd_opts import cmd_opts
-<<<<<<< HEAD
-
-=======
->>>>>>> cf2513e7
 from cpuinfo import get_cpu_info
 
 # TODO: migrate these utils to studio
@@ -128,10 +124,6 @@
         vulkan_runtime_flags += [
             f"--device_allocator=caching:device_local={cmd_opts.device_allocator_heap_key}",
         ]
-<<<<<<< HEAD
-
-=======
->>>>>>> cf2513e7
     set_iree_vulkan_runtime_flags(flags=vulkan_runtime_flags)
 
 
