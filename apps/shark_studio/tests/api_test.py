# Copyright 2023 Nod Labs, Inc
#
# Licensed under the Apache License v2.0 with LLVM Exceptions.
# See https://llvm.org/LICENSE.txt for license information.
# SPDX-License-Identifier: Apache-2.0 WITH LLVM-exception

import logging
import unittest
<<<<<<< HEAD
import json
=======
from apps.shark_studio.api.llm import LanguageModel
>>>>>>> 6bf51f1f
import gc

from apps.shark_studio.api.llm import LanguageModel, llm_chat_api
from apps.shark_studio.api.sd import shark_sd_fn_dict_input, view_json_file
from apps.shark_studio.web.utils.file_utils import get_resource_path

# class SDAPITest(unittest.TestCase):
#     def testSDSimple(self):
#         from apps.shark_studio.modules.shared_cmd_opts import cmd_opts
#         import apps.shark_studio.web.utils.globals as global_obj

#         global_obj._init()

#         sd_json = view_json_file(get_resource_path("../configs/default_sd_config.json"))
#         sd_kwargs = json.loads(sd_json)
#         for arg in vars(cmd_opts):
#             if arg in sd_kwargs:
#                 sd_kwargs[arg] = getattr(cmd_opts, arg)
#         for i in shark_sd_fn_dict_input(sd_kwargs):
#             print(i)

class LLMAPITest(unittest.TestCase):
    def test01_LLMSmall(self):
        lm = LanguageModel(
            "TinyPixel/small-llama2",
            hf_auth_token=None,
            device="cpu",
            precision="fp32",
            quantization="None",
        )
        count = 0
        label = "Turkishoure Turkish"
        for msg, _ in lm.chat("hi, what are you?"):
            # skip first token output
            if count == 0:
                count += 1
                continue
            assert (
                msg.strip(" ") == label
            ), f"LLM API failed to return correct response, expected '{label}', received {msg}"
            break
        del lm
        gc.collect()


if __name__ == "__main__":
    logging.basicConfig(level=logging.DEBUG)
    unittest.main()<|MERGE_RESOLUTION|>--- conflicted
+++ resolved
@@ -6,11 +6,9 @@
 
 import logging
 import unittest
-<<<<<<< HEAD
 import json
-=======
 from apps.shark_studio.api.llm import LanguageModel
->>>>>>> 6bf51f1f
+
 import gc
 
 from apps.shark_studio.api.llm import LanguageModel, llm_chat_api
