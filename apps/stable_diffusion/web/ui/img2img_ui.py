--- conflicted
+++ resolved
@@ -67,11 +67,8 @@
     lora_weights: str,
     lora_hf_id: str,
     ondemand: bool,
-<<<<<<< HEAD
+    repeatable_seeds: bool,
     resample_type: str,
-=======
-    repeatable_seeds: bool,
->>>>>>> 82b462de
 ):
     from apps.stable_diffusion.web.ui.utils import (
         get_custom_model_pathfile,
@@ -353,11 +350,8 @@
         lora_weights="None",
         lora_hf_id="",
         ondemand=False,
-<<<<<<< HEAD
+        repeatable_seeds=False,
         resample_type="Lanczos"
-=======
-        repeatable_seeds=False,
->>>>>>> 82b462de
     )
 
     # Converts generator type to subscriptable
@@ -570,27 +564,6 @@
                             visible=False,
                         )
                     with gr.Row():
-<<<<<<< HEAD
-                        steps = gr.Slider(
-                            1, 100, value=args.steps, step=1, label="Steps"
-                        )
-                        strength = gr.Slider(
-                            0,
-                            1,
-                            value=args.strength,
-                            step=0.01,
-                            label="Denoising Strength",
-                        )
-                        resample_type = gr.Radio(
-                            value=args.resample_type,
-                            choices=[
-                                "Lanczos",
-                                "Nearest Neighbor"
-                            ],
-                            label="Resample Type",
-                        )
-                    with gr.Row():
-=======
                         with gr.Column(scale=3):
                             steps = gr.Slider(
                                 1, 100, value=args.steps, step=1, label="Steps"
@@ -603,7 +576,14 @@
                                 step=0.01,
                                 label="Denoising Strength",
                             )
->>>>>>> 82b462de
+                            resample_type = gr.Radio(
+                                value=args.resample_type,
+                                choices=[
+                                    "Lanczos",
+                                    "Nearest Neighbor"
+                                ],
+                                label="Resample Type",
+                            )
                         ondemand = gr.Checkbox(
                             value=args.ondemand,
                             label="Low VRAM",
@@ -726,11 +706,8 @@
                 lora_weights,
                 lora_hf_id,
                 ondemand,
-<<<<<<< HEAD
+                repeatable_seeds,
                 resample_type,
-=======
-                repeatable_seeds,
->>>>>>> 82b462de
             ],
             outputs=[img2img_gallery, std_output, img2img_status],
             show_progress="minimal" if args.progress_bar else "none",
