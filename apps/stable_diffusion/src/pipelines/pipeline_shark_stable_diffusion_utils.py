--- conflicted
+++ resolved
@@ -646,12 +646,8 @@
             debug=debug,
             is_inpaint=is_inpaint,
             is_upscaler=is_upscaler,
-<<<<<<< HEAD
             is_sdxl=is_sdxl,
-            use_stencil=use_stencil,
-=======
             stencils=stencils,
->>>>>>> ff15fd74
             use_lora=use_lora,
             use_quantize=use_quantize,
         )
@@ -665,14 +661,11 @@
                 use_lora,
                 ondemand,
             )
-<<<<<<< HEAD
-=======
 
         if cls.__name__ == "StencilPipeline":
             return cls(
                 scheduler, sd_model, import_mlir, use_lora, ondemand, stencils
             )
->>>>>>> ff15fd74
         return cls(scheduler, sd_model, import_mlir, use_lora, ondemand)
 
     # #####################################################
