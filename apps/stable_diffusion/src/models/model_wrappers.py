--- conflicted
+++ resolved
@@ -93,14 +93,12 @@
         use_base_vae: bool = False,
         use_tuned: bool = False,
         low_cpu_mem_usage: bool = False,
-<<<<<<< HEAD
         debug: bool = False,
         sharktank_dir: str = "",
         generate_vmfb: bool = True,
-=======
         is_inpaint: bool = False,
         use_stencil: str = None
->>>>>>> 2f133e9d
+
     ):
         self.check_params(max_len, width, height)
         self.max_len = max_len
@@ -141,16 +139,12 @@
         self.is_inpaint = is_inpaint
         self.use_stencil = get_stencil_model_id(use_stencil)
 
-<<<<<<< HEAD
         print(self.model_name)
         self.debug = debug
         self.sharktank_dir = sharktank_dir
         self.generate_vmfb = generate_vmfb
 
-    def get_extended_name_for_all_model(self):
-=======
     def get_extended_name_for_all_model(self, mask_to_fetch):
->>>>>>> 2f133e9d
         model_name = {}
         sub_model_list = ["clip", "unet", "stencil_unet", "vae", "vae_encode", "stencil_adaptor"]
         index = 0
