--- conflicted
+++ resolved
@@ -1,10 +1,8 @@
 import argparse
-from dataclasses import dataclass
 import json
 import re
 import gc
 from io import BytesIO
-from os import environ
 from pathlib import Path
 from statistics import mean, stdev
 from tqdm import tqdm
@@ -151,12 +149,6 @@
     action="append",
     default=[],
     help="Extra command line arguments passed to the IREE compiler. This can be specified multiple times to pass multiple arguments.",
-)
-parser.add_argument(
-    "--enable_tracing",
-    default=False,
-    action=argparse.BooleanOptionalAction,
-    help="Enable profiling with Tracy. The script will wait for Tracy to connect and flush the profiling data after each token."
 )
 
 # Microbenchmarking options.
@@ -2280,97 +2272,6 @@
     print(f"Decode end-2-end: avg. {avg_e2e_decode_speed:.2f} tokens/s (w/o prompt), avg. {avg_e2e_processing_speed:.2f} (w/ prompt)")
 
 
-def miliseconds_to_seconds(ms: float) -> float:
-    return ms / 1000.0
-
-
-@dataclass
-class BenchmarkRunInfo:
-    num_prompt_tokens : int
-    prefill_time_ms : float
-    token_times_ms : list[float]
-
-    def get_prefill_speed(self) -> float:
-        seconds = miliseconds_to_seconds(self.prefill_time_ms)
-        if seconds == 0.0:
-            return float('inf')
-        return self.num_prompt_tokens / seconds
-
-    def num_generated_tokens(self) -> int:
-        return len(self.token_times_ms)
-
-    def get_decode_time_ms(self) -> float:
-        return sum(self.token_times_ms)
-
-    def get_decode_speed(self) -> float:
-        seconds = miliseconds_to_seconds(self.get_decode_time_ms())
-        if seconds == 0.0:
-            return float('inf')
-        return self.num_generated_tokens() / seconds
-
-    def get_e2e_time_ms(self) -> float:
-        return self.prefill_time_ms + self.get_decode_time_ms()
-
-    def get_e2e_decode_speed(self) -> float:
-        seconds = miliseconds_to_seconds(self.get_e2e_time_ms())
-        if seconds == 0.0:
-            return float('inf')
-        return self.num_generated_tokens() / seconds
-
-    def get_e2e_token_processing_speed(self) -> float:
-        seconds = miliseconds_to_seconds(self.get_e2e_time_ms())
-        if seconds == 0.0:
-            return float('inf')
-        return (self.num_prompt_tokens + self.num_generated_tokens()) / seconds
-
-    def print(self) -> None:
-        total_tokens = self.num_prompt_tokens + self.num_generated_tokens()
-        print(f"Num tokens: {self.num_prompt_tokens:} (prompt), {self.num_generated_tokens()} (generated), {total_tokens} (total)")
-        print(f"Prefill: {self.prefill_time_ms:.2f} ms, {self.get_prefill_speed():.2f} tokens/s")
-        print(f"Decode: {self.get_decode_time_ms():.2f} ms, {self.get_decode_speed():.2f} tokens/s")
-        print(f"Decode end-2-end: {self.get_e2e_decode_speed():.2f} tokens/s (w/o prompt), {self.get_e2e_token_processing_speed():.2f} tokens/s (w/ prompt)")
-
-
-def print_aggregate_stats(run_infos: list[BenchmarkRunInfo]) -> None:
-    num_iterations = len(run_infos)
-    print(f'Number of iterations: {num_iterations}')
-    if num_iterations == 0:
-        return
-
-    if len(run_infos) == 1:
-        run_infos[0].print()
-        return
-
-    total_tokens = run_infos[0].num_prompt_tokens + run_infos[0].num_generated_tokens()
-    print(f"Num tokens: {run_infos[0].num_prompt_tokens} (prompt), {run_infos[0].num_generated_tokens()} (generated), {total_tokens} (total)")
-
-    def avg_and_stdev(data):
-        x = list(data)
-        return mean(x), stdev(x)
-
-    avg_prefill_ms, stdev_prefill = avg_and_stdev(x.prefill_time_ms for x in run_infos)
-    avg_prefill_speed = mean(x.get_prefill_speed() for x in run_infos)
-    print(f"Prefill: avg. {avg_prefill_ms:.2f} ms (stdev {stdev_prefill:.2f}), avg. {avg_prefill_speed:.2f} tokens/s")
-
-    avg_decode_ms, stdev_decode = avg_and_stdev(x.get_decode_time_ms() for x in run_infos)
-    avg_decode_speed = mean(x.get_decode_speed() for x in run_infos)
-    print(f"Decode: avg. {avg_decode_ms:.2f} ms (stdev {stdev_decode:.2f}), avg. {avg_decode_speed:.2f} tokens/s")
-
-    avg_e2e_decode_speed = mean(x.get_e2e_decode_speed() for x in run_infos)
-    avg_e2e_processing_speed = mean(x.get_e2e_token_processing_speed() for x in run_infos)
-    print(f"Decode end-2-end: avg. {avg_e2e_decode_speed:.2f} tokens/s (w/o prompt), avg. {avg_e2e_processing_speed:.2f} (w/ prompt)")
-
-
-def enable_tracy_tracing():
-    # Make tracy wait for a caputre to be collected before exiting.
-    environ["TRACY_NO_EXIT"] = "1"
-
-    if "IREE_PY_RUNTIME" not in environ or environ["IREE_PY_RUNTIME"] != "tracy":
-        print("ERROR: Tracing enabled but tracy iree runtime not used.", file=sys.stderr)
-        print("Set the IREE_PY_RUNTIME=tracy environment variable.", file=sys.stderr)
-        sys.exit(1)
-
-
 if __name__ == "__main__":
     args, unknown = parser.parse_known_args()
 
@@ -2384,15 +2285,8 @@
     }
 
     device_id = None
-<<<<<<< HEAD
     if args.enable_tracing:
         enable_tracy_tracing()
-=======
-
-    if args.enable_tracing:
-        enable_tracy_tracing()
-
->>>>>>> a1b71105
     # Process vulkan target triple.
     # TODO: This feature should just be in a common utils for other LLMs and in general
     #       any model run via SHARK for Vulkan backend.
@@ -2488,10 +2382,7 @@
     iteration = 0
 
     benchmark_run_infos = []
-<<<<<<< HEAD
-
-=======
->>>>>>> a1b71105
+
 
     while True:
         # TODO: Add break condition from user input
@@ -2512,17 +2403,9 @@
         prefill_time_ms = 0
         is_first = True
         token_times_ms = []
-<<<<<<< HEAD
         for text, msg, exec_time in vic.generate(prompt, cli=True):
             if args.enable_tracing:
                 vic.shark_model.shark_runner.iree_config.device.flush_profiling()
-=======
-
-        for text, msg, exec_time in vic.generate(prompt, cli=True):
-            if args.enable_tracing:
-                vic.shark_model.shark_runner.iree_config.device.flush_profiling()
-
->>>>>>> a1b71105
             if msg is None:
                 if is_first:
                     # Note that the prefill time is in seconds, and all the decoded tokens in ms.
@@ -2531,18 +2414,10 @@
                 else:
                     token_times_ms.append(exec_time)
             elif "formatted" in msg:
-<<<<<<< HEAD
-=======
-                history[-1][1] = text
->>>>>>> a1b71105
                 print(f"\nResponse:\n{text.strip()}\n")
                 run_info = BenchmarkRunInfo(prompt_token_count, prefill_time_ms, token_times_ms)
                 run_info.print()
                 benchmark_run_infos.append(run_info)
-<<<<<<< HEAD
-=======
-
->>>>>>> a1b71105
             else:
                 sys.exit(
                     "unexpected message from the vicuna generate call, exiting."
