--- conflicted
+++ resolved
@@ -999,10 +999,7 @@
         if self.vicuna_vmfb_path == None:
             self.vicuna_vmfb_path = self.get_model_path(suffix="vmfb")
         self.tokenizer = self.get_tokenizer()
-<<<<<<< HEAD
         self.cache_vicunas = cache_vicunas
-=======
->>>>>>> 776a9c22
         self.compile()
 
     def get_model_path(self, suffix="mlir"):
@@ -1185,15 +1182,9 @@
                 else:
                     compilation_prompt = "".join(["0" for _ in range(17)])
             combined_module = None
-<<<<<<< HEAD
             if Path(f'first_{self.precision}.mlir').exists():
                 print(f"loading first_{self.precision}.mlir")
                 with open(Path(f"first_{self.precision}.mlir"), "r") as f:
-=======
-            if Path("first.mlir").exists():
-                print("loading first.mlir")
-                with open(Path("first.mlir"), "r") as f:
->>>>>>> 776a9c22
                     first_module = f.read()
             else:
                 compilation_prompt = "".join(["0" for _ in range(17)])
@@ -1260,7 +1251,7 @@
 
                 
                 first_module = self.write_in_dynamic_inputs0(str(first_module), dynamic_input_size=19)
-<<<<<<< HEAD
+
                 if self.cache_vicunas:
                     with open(f"first_{self.precision}.mlir", "w+") as f:
                         f.write(first_module)
@@ -1268,15 +1259,6 @@
             if Path(f"second_{self.precision}.mlir").exists():
                 print(f"loading second_{self.precision}.mlir")
                 with open(Path(f"second_{self.precision}.mlir"), "r") as f:
-=======
-
-                with open("first.mlir", "w+") as f:
-                    f.write(first_module)
-
-            if Path("second.mlir").exists():
-                print("loading second.mlir")
-                with open(Path("second.mlir"), "r") as f:
->>>>>>> 776a9c22
                     second_module = f.read()
             else:
                 compilation_input_ids = torch.zeros([1, 1], dtype=torch.int64)
@@ -1346,14 +1328,10 @@
                 print("[DEBUG] successfully converted second vicuna to linalg.")
                 second_module = str(second_module)
                 second_module = self.write_in_dynamic_inputs1(second_module)
-<<<<<<< HEAD
                 if self.cache_vicunas:
                     with open(f"second_{self.precision}.mlir", "w+") as f:
                         f.write(second_module)
-=======
-                with open("second.mlir", "w+") as f:
-                    f.write(second_module)
->>>>>>> 776a9c22
+
                     
             combined_module = self.combine_mlir_scripts(first_module, second_module, self.vicuna_mlir_path)
             del first_module, second_module
@@ -1392,12 +1370,8 @@
     def generate(self, prompt, cli=True):
         # TODO: refactor for cleaner integration
         import gc
-<<<<<<< HEAD
         if self.shark_model is None:
             self.compile()
-=======
-        
->>>>>>> 776a9c22
         res_tokens = []
         params = {
             "prompt": prompt,
