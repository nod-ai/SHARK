import argparse
import json
import re
import gc
from io import BytesIO
from pathlib import Path
from tqdm import tqdm
from typing import List, Tuple
import subprocess

import torch
import torch_mlir
from torch_mlir import TensorPlaceholder
from torch_mlir.compiler_utils import run_pipeline_with_repro_report
from transformers import AutoTokenizer, AutoModelForCausalLM

from apps.language_models.src.pipelines.SharkLLMBase import SharkLLMBase
from apps.language_models.src.model_wrappers.vicuna_sharded_model import (
    FirstVicunaLayer,
    SecondVicunaLayer,
    CompiledVicunaLayer,
    ShardedVicunaModel,
    LMHead,
    LMHeadCompiled,
    VicunaEmbedding,
    VicunaEmbeddingCompiled,
    VicunaNorm,
    VicunaNormCompiled,
)
from apps.language_models.src.model_wrappers.vicuna4 import (
    LlamaModel,
    EightLayerLayerSV,
    EightLayerLayerFV,
    CompiledEightLayerLayerSV,
    CompiledEightLayerLayer,
    forward_compressed,
)
from apps.language_models.src.model_wrappers.vicuna_model import (
    FirstVicuna,
    SecondVicuna,
)
from apps.language_models.utils import (
    get_vmfb_from_path,
)
from shark.shark_downloader import download_public_file
from shark.shark_importer import get_f16_inputs
from shark.shark_importer import import_with_fx
from shark.shark_inference import SharkInference

from brevitas_examples.llm.llm_quant.quantize import quantize_model
from brevitas_examples.llm.llm_quant.run_utils import get_model_impl


parser = argparse.ArgumentParser(
    prog="vicuna runner",
    description="runs a vicuna model",
)
parser.add_argument(
    "--precision", "-p", default="fp32", help="fp32, fp16, int8, int4"
)
parser.add_argument("--device", "-d", default="cuda", help="vulkan, cpu, cuda")
parser.add_argument(
    "--vicuna_vmfb_path", default=None, help="path to vicuna vmfb"
)
parser.add_argument(
    "-s",
    "--sharded",
    default=False,
    action=argparse.BooleanOptionalAction,
    help="Run model as sharded",
)
# TODO: sharded config
parser.add_argument(
    "--vicuna_mlir_path",
    default=None,
    help="path to vicuna mlir file",
)
parser.add_argument(
    "--load_mlir_from_shark_tank",
    default=False,
    action=argparse.BooleanOptionalAction,
    help="download precompile mlir from shark tank",
)
parser.add_argument(
    "--cli",
    default=False,
    action=argparse.BooleanOptionalAction,
    help="Run model in cli mode",
)
parser.add_argument(
    "--config",
    default=None,
    help="configuration file",
)
parser.add_argument(
    "--weight-group-size",
    type=int,
    default=128,
    help="Group size for per_group weight quantization. Default: 128.",
)
parser.add_argument(
    "--download_vmfb",
    default=False,
    action=argparse.BooleanOptionalAction,
    help="download vmfb from sharktank, system dependent, YMMV",
)
parser.add_argument(
    "--model_name",
    type=str,
    default="vicuna",
    choices=["vicuna", "llama2_7b", "llama2_70b"],
    help="Specify which model to run.",
)
parser.add_argument(
    "--hf_auth_token",
    type=str,
    default=None,
    help="Specify your own huggingface authentication tokens for models like Llama2.",
)
parser.add_argument(
    "--cache_vicunas",
    default=False,
    action=argparse.BooleanOptionalAction,
    help="For debugging purposes, creates a first_{precision}.mlir and second_{precision}.mlir and stores on disk",
)
parser.add_argument(
    "--iree_vulkan_target_triple",
    type=str,
    default="",
    help="Specify target triple for vulkan.",
)

# fmt: off
def brevitas〇matmul_rhs_group_quant〡shape(lhs: List[int], rhs: List[int], rhs_scale: List[int], rhs_zero_point: List[int], rhs_bit_width: int, rhs_group_size: int) -> List[int]:
    if len(lhs) == 3 and len(rhs) == 2:
        return [lhs[0], lhs[1], rhs[0]]
    elif len(lhs) == 2 and len(rhs) == 2:
        return [lhs[0], rhs[0]]
    else:
        raise ValueError("Input shapes not supported.")


def brevitas〇matmul_rhs_group_quant〡dtype(lhs_rank_dtype: Tuple[int, int], rhs_rank_dtype: Tuple[int, int], rhs_scale_rank_dtype: Tuple[int, int], rhs_zero_point_rank_dtype: Tuple[int, int], rhs_bit_width: int, rhs_group_size: int) -> int:
    # output dtype is the dtype of the lhs float input
    lhs_rank, lhs_dtype = lhs_rank_dtype
    return lhs_dtype


def brevitas〇matmul_rhs_group_quant〡has_value_semantics(lhs, rhs, rhs_scale, rhs_zero_point, rhs_bit_width, rhs_group_size) -> None:
    return


brevitas_matmul_rhs_group_quant_library = [
    brevitas〇matmul_rhs_group_quant〡shape,
    brevitas〇matmul_rhs_group_quant〡dtype,
    brevitas〇matmul_rhs_group_quant〡has_value_semantics]
# fmt: on


class VicunaBase(SharkLLMBase):
    def __init__(
        self,
        model_name,
        hf_model_path="TheBloke/vicuna-7B-1.1-HF",
        max_num_tokens=512,
        device="cpu",
        precision="int8",
        extra_args_cmd=[],
    ) -> None:
        super().__init__(model_name, hf_model_path, max_num_tokens)
        self.max_sequence_length = 256
        self.device = device
        self.precision = precision
        self.extra_args = extra_args_cmd

    def get_tokenizer(self):
        # Retrieve the tokenizer from Huggingface
        tokenizer = AutoTokenizer.from_pretrained(
            self.hf_model_path, use_fast=False
        )
        return tokenizer

    def get_src_model(self):
        # Retrieve the torch model from Huggingface
        kwargs = {"torch_dtype": torch.float}
        vicuna_model = AutoModelForCausalLM.from_pretrained(
            self.hf_model_path, **kwargs
        )
        return vicuna_model

    def combine_mlir_scripts(
        self, first_vicuna_mlir, second_vicuna_mlir, output_name
    ):
        print(f"[DEBUG] combining first and second mlir")
        print(f"[DEBIG] output_name = {output_name}")
        maps1 = []
        maps2 = []
        constants = set()
        f1 = []
        f2 = []

        print(f"[DEBUG] processing first vircuna mlir")
        first_vicuna_mlir = first_vicuna_mlir.splitlines()
        while first_vicuna_mlir:
            line = first_vicuna_mlir.pop(0)
            if re.search("#map\d*\s*=", line):
                maps1.append(line)
            elif re.search("arith.constant", line):
                constants.add(line)
            elif not re.search("module", line):
                line = re.sub("forward", "first_vicuna_forward", line)
                f1.append(line)
        f1 = f1[:-1]
        del first_vicuna_mlir
        gc.collect()

        for i, map_line in enumerate(maps1):
            map_var = map_line.split(" ")[0]
            map_line = re.sub(f"{map_var}(?!\d)", map_var + "_0", map_line)
            maps1[i] = map_line
            f1 = [
                re.sub(f"{map_var}(?!\d)", map_var + "_0", func_line)
                for func_line in f1
            ]

        print(f"[DEBUG] processing second vircuna mlir")
        second_vicuna_mlir = second_vicuna_mlir.splitlines()
        while second_vicuna_mlir:
            line = second_vicuna_mlir.pop(0)
            if re.search("#map\d*\s*=", line):
                maps2.append(line)
            elif "global_seed" in line:
                continue
            elif re.search("arith.constant", line):
                constants.add(line)
            elif not re.search("module", line):
                line = re.sub("forward", "second_vicuna_forward", line)
                f2.append(line)
        f2 = f2[:-1]
        del second_vicuna_mlir
        gc.collect()

        for i, map_line in enumerate(maps2):
            map_var = map_line.split(" ")[0]
            map_line = re.sub(f"{map_var}(?!\d)", map_var + "_1", map_line)
            maps2[i] = map_line
            f2 = [
                re.sub(f"{map_var}(?!\d)", map_var + "_1", func_line)
                for func_line in f2
            ]

        module_start = (
            'module attributes {torch.debug_module_name = "_lambda"} {'
        )
        module_end = "}"

        global_vars = []
        vnames = []
        global_var_loading1 = []
        global_var_loading2 = []

        print(f"[DEBUG] processing constants")
        counter = 0
        constants = list(constants)
        while constants:
            constant = constants.pop(0)
            vname, vbody = constant.split("=")
            vname = re.sub("%", "", vname)
            vname = vname.strip()
            vbody = re.sub("arith.constant", "", vbody)
            vbody = vbody.strip()
            if len(vbody.split(":")) < 2:
                print(constant)
            vdtype = vbody.split(":")[-1].strip()
            fixed_vdtype = vdtype
            if "c1_i64" in vname:
                print(constant)
                counter += 1
            if counter == 2:
                counter = 0
                print("detected duplicate")
                continue
            vnames.append(vname)
            if "true" not in vname:
                global_vars.append(
                    f"ml_program.global public @{vname}({vbody}) : {fixed_vdtype}"
                )
                global_var_loading1.append(
                    f"\t\t%{vname} = ml_program.global_load_const @{vname} : {fixed_vdtype}"
                )
                global_var_loading2.append(
                    f"\t\t%{vname} = ml_program.global_load_const @{vname} : {fixed_vdtype}"
                )
            else:
                global_vars.append(
                    f"ml_program.global public @{vname}({vbody}) : i1"
                )
                global_var_loading1.append(
                    f"\t\t%{vname} = ml_program.global_load_const @{vname} : i1"
                )
                global_var_loading2.append(
                    f"\t\t%{vname} = ml_program.global_load_const @{vname} : i1"
                )
        new_f1, new_f2 = [], []

        print(f"[DEBUG] processing f1")
        for line in f1:
            if "func.func" in line:
                new_f1.append(line)
                for global_var in global_var_loading1:
                    new_f1.append(global_var)
            else:
                new_f1.append(line)

        print(f"[DEBUG] processing f2")
        for line in f2:
            if "func.func" in line:
                new_f2.append(line)
                for global_var in global_var_loading2:
                    if (
                        "c20_i64 = arith.addi %dim_i64, %c1_i64 : i64"
                        in global_var
                    ):
                        print(global_var)
                    new_f2.append(global_var)
            else:
                if "c20_i64 = arith.addi %dim_i64, %c1_i64 : i64" in line:
                    new_f2.append("%" + line)
                else:
                    new_f2.append(line)

        f1 = new_f1
        f2 = new_f2

        del new_f1
        del new_f2
        gc.collect()

        print(
            [
                "c20_i64 = arith.addi %dim_i64, %c1_i64 : i64" in x
                for x in [maps1, maps2, global_vars, f1, f2]
            ]
        )

        # doing it this way rather than assembling the whole string
        # to prevent OOM with 64GiB RAM when encoding the file.

        print(f"[DEBUG] Saving mlir to {output_name}")
        with open(output_name, "w+") as f_:
            f_.writelines(line + "\n" for line in maps1)
            f_.writelines(line + "\n" for line in maps2)
            f_.writelines(line + "\n" for line in [module_start])
            f_.writelines(line + "\n" for line in global_vars)
            f_.writelines(line + "\n" for line in f1)
            f_.writelines(line + "\n" for line in f2)
            f_.writelines(line + "\n" for line in [module_end])

        del maps1
        del maps2
        del module_start
        del global_vars
        del f1
        del f2
        del module_end
        gc.collect()

        print(f"[DEBUG] Reading combined mlir back in")
        with open(output_name, "rb") as f:
            return f.read()

    def generate_new_token(self, params, sharded=True, cli=True):
        is_first = params["is_first"]
        if is_first:
            prompt = params["prompt"]
            input_ids = self.tokenizer(prompt).input_ids
            input_id_len = len(input_ids)
            input_ids = torch.tensor(input_ids)
            input_ids = input_ids.reshape([1, input_id_len])
            if sharded:
                output = self.shark_model.forward(input_ids, is_first=is_first)
            else:
                output = self.shark_model("first_vicuna_forward", (input_ids,))
                out_tensor = torch.tensor(output[1:])

        else:
            token = params["token"]
            past_key_values = params["past_key_values"]
            input_ids = [token]
            input_id_len = len(input_ids)
            input_ids = torch.tensor(input_ids)
            input_ids = input_ids.reshape([1, input_id_len])
            if sharded:
                output = self.shark_model.forward(
                    input_ids,
                    past_key_values=past_key_values,
                    is_first=is_first,
                )
            else:
                token = token.to(torch.int64).reshape([1, 1])
                second_input = (token,) + tuple(past_key_values)
                output = self.shark_model(
                    "second_vicuna_forward", second_input
                )

        if sharded:
            _logits = output["logits"]
            _past_key_values = output["past_key_values"]
            _token = int(torch.argmax(_logits[:, -1, :], dim=1)[0])
        else:
            print(len(output))
            _logits = torch.tensor(output[0])
            _past_key_values = torch.tensor(output[1:])
            _token = torch.argmax(_logits[:, -1, :], dim=1)

        skip_sp_tok = True if self.model_name == "codegen" else False
        _detok = self.tokenizer.decode(_token, skip_special_tokens=skip_sp_tok)
        ret_dict = {
            "token": _token,
            "detok": _detok,
            "logits": _logits,
            "past_key_values": _past_key_values,
        }

        if cli:
            print(f" token : {_token} | detok : {_detok}")

        return ret_dict


class ShardedVicuna(VicunaBase):
    # Class representing Sharded Vicuna Model
    def __init__(
        self,
        model_name,
        hf_model_path="TheBloke/vicuna-7B-1.1-HF",
        max_num_tokens=512,
        device="cuda",
        precision="fp32",
        config_json=None,
        weight_group_size=128,
        compressed=False,
        extra_args_cmd=[],
    ) -> None:
        super().__init__(model_name, hf_model_path, max_num_tokens, extra_args_cmd=extra_args_cmd)
        self.max_sequence_length = 256
        self.device = device
        self.precision = precision
        self.tokenizer = self.get_tokenizer()
        self.config = config_json
        self.weight_group_size = weight_group_size
        self.compressed = compressed
        self.shark_model = self.compile(device=device)

    def get_tokenizer(self):
        kwargs = {}
        if self.model_name == "llama2":
            kwargs = {
                "use_auth_token": "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"
            }
        if self.model_name == "codegen":
            tokenizer = AutoTokenizer.from_pretrained(
                self.hf_model_path,
                trust_remote_code=True,
            )
        else:
            tokenizer = AutoTokenizer.from_pretrained(
                self.hf_model_path,
                use_fast=False,
                **kwargs,
            )
        return tokenizer

    def get_src_model(self):
        # Retrieve the torch model from Huggingface
        kwargs = {"torch_dtype": torch.float}
        if self.model_name == "llama2":
            kwargs["use_auth_token"] = "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"
        vicuna_model = AutoModelForCausalLM.from_pretrained(
            self.hf_model_path,
            **kwargs,
        )
        return vicuna_model

    def write_in_dynamic_inputs0(self, module, dynamic_input_size):
        # Current solution for ensuring mlir files support dynamic inputs
        # TODO find a more elegant way to implement this
        new_lines = []
        for line in module.splitlines():
            line = re.sub(f"{dynamic_input_size}x", "?x", line)
            if "?x" in line:
                line = re.sub("tensor.empty\(\)", "tensor.empty(%dim)", line)
            line = re.sub(f" {dynamic_input_size},", " %dim,", line)
            if "tensor.empty" in line and "?x?" in line:
                line = re.sub(
                    "tensor.empty\(%dim\)", "tensor.empty(%dim, %dim)", line
                )
            if "arith.cmpi" in line:
                line = re.sub(f"c{dynamic_input_size}", "dim", line)
            new_lines.append(line)
        new_module = "\n".join(new_lines)
        return new_module

    def write_in_dynamic_inputs1(self, module, dynamic_input_size):
        new_lines = []
        for line in module.splitlines():
            if "dim_42 =" in line:
                continue
            if f"%c{dynamic_input_size}_i64 =" in line:
                new_lines.append(
                    "%dim_42 = tensor.dim %arg1, %c3 : tensor<1x1x1x?xf32>"
                )
                new_lines.append(
                    f"%dim_42_i64 = arith.index_cast %dim_42 : index to i64"
                )
                continue
            line = re.sub(f"{dynamic_input_size}x", "?x", line)
            line = re.sub(f"%c{dynamic_input_size}_i64", "%dim_42_i64", line)
            if "?x" in line:
                line = re.sub(
                    "tensor.empty\(\)", "tensor.empty(%dim_42)", line
                )
            line = re.sub(f" {dynamic_input_size},", " %dim_42,", line)
            if "tensor.empty" in line and "?x?" in line:
                line = re.sub(
                    "tensor.empty\(%dim_42\)",
                    "tensor.empty(%dim_42, %dim_42)",
                    line,
                )
            if "arith.cmpi" in line:
                line = re.sub(f"c{dynamic_input_size}", "dim_42", line)
            new_lines.append(line)
        new_module = "\n".join(new_lines)
        return new_module

    def compile_vicuna_layer(
        self,
        vicuna_layer,
        hidden_states,
        attention_mask,
        position_ids,
        past_key_value0=None,
        past_key_value1=None,
    ):
        # Compile a hidden decoder layer of vicuna
        if past_key_value0 is None and past_key_value1 is None:
            model_inputs = (hidden_states, attention_mask, position_ids)
        else:
            model_inputs = (
                hidden_states,
                attention_mask,
                position_ids,
                past_key_value0,
                past_key_value1,
            )
        mlir_bytecode = import_with_fx(
            vicuna_layer,
            model_inputs,
            precision=self.precision,
            f16_input_mask=[False, False],
            mlir_type="torchscript",
        )
        return mlir_bytecode

    def compile_vicuna_layer4(
        self,
        vicuna_layer,
        hidden_states,
        attention_mask,
        position_ids,
        past_key_values=None,
    ):
        # Compile a hidden decoder layer of vicuna
        if past_key_values is None:
            model_inputs = (hidden_states, attention_mask, position_ids)
        else:
            (
                (pkv00, pkv01),
                (pkv10, pkv11),
                (pkv20, pkv21),
                (pkv30, pkv31),
                (pkv40, pkv41),
                (pkv50, pkv51),
                (pkv60, pkv61),
                (pkv70, pkv71),
            ) = past_key_values

            model_inputs = (
                hidden_states,
                attention_mask,
                position_ids,
                pkv00,
                pkv01,
                pkv10,
                pkv11,
                pkv20,
                pkv21,
                pkv30,
                pkv31,
                pkv40,
                pkv41,
                pkv50,
                pkv51,
                pkv60,
                pkv61,
                pkv70,
                pkv71,
            )
        mlir_bytecode = import_with_fx(
            vicuna_layer,
            model_inputs,
            precision=self.precision,
            f16_input_mask=[False, False],
            mlir_type="torchscript",
        )
        return mlir_bytecode

    def get_device_index(self, layer_string):
        # Get the device index from the config file
        # In the event that different device indices are assigned to
        # different parts of a layer, a majority vote will be taken and
        # everything will be run on the most commonly used device
        if self.config is None:
            return None
        idx_votes = {}
        for key in self.config.keys():
            if re.search(layer_string, key):
                if int(self.config[key]["gpu"]) in idx_votes.keys():
                    idx_votes[int(self.config[key]["gpu"])] += 1
                else:
                    idx_votes[int(self.config[key]["gpu"])] = 1
        device_idx = max(idx_votes, key=idx_votes.get)
        return device_idx

    def compile_lmhead(
        self, lmh, hidden_states, device="cpu", device_idx=None
    ):
        # compile the lm head of the vicuna model
        # This can be used for both first and second vicuna, so only needs to be run once
        mlir_path = Path(f"lmhead.mlir")
        vmfb_path = Path(f"lmhead.vmfb")
        if mlir_path.exists():
            f_ = open(mlir_path, "rb")
            bytecode = f_.read()
            f_.close()
        else:
            hidden_states = torch_mlir.TensorPlaceholder.like(
                hidden_states, dynamic_axes=[1]
            )

            # module = torch_mlir.compile(
            #    lmh,
            #    (hidden_states,),
            #    torch_mlir.OutputType.LINALG_ON_TENSORS,
            #    use_tracing=False,
            #    verbose=False,
            # )
            # bytecode_stream = BytesIO()
            # module.operation.write_bytecode(bytecode_stream)
            # bytecode = bytecode_stream.getvalue()
            # f_ = open(mlir_path, "wb")
            # f_.write(bytecode)
            # f_.close()
            filepath = Path("lmhead.mlir")
            download_public_file(
                "gs://shark_tank/elias/compressed_sv/lmhead.mlir",
                filepath.absolute(),
                single_file=True,
            )
            f_ = open(f"lmhead.mlir", "rb")
            bytecode = f_.read()
            f_.close()

        shark_module = SharkInference(
            bytecode,
            device=device,
            mlir_dialect="tm_tensor",
            device_idx=device_idx,
            mmap=False,
        )
        if vmfb_path.exists():
            shark_module.load_module(vmfb_path)
        else:
            shark_module.save_module(module_name="lmhead")
            shark_module.load_module(vmfb_path)
        compiled_module = LMHeadCompiled(shark_module)
        return compiled_module

    def compile_norm(self, fvn, hidden_states, device="cpu", device_idx=None):
        # compile the normalization layer of the vicuna model
        # This can be used for both first and second vicuna, so only needs to be run once
        mlir_path = Path(f"norm.mlir")
        vmfb_path = Path(f"norm.vmfb")
        if mlir_path.exists():
            f_ = open(mlir_path, "rb")
            bytecode = f_.read()
            f_.close()
        else:
            hidden_states = torch_mlir.TensorPlaceholder.like(
                hidden_states, dynamic_axes=[1]
            )

            # module = torch_mlir.compile(
            #    fvn,
            #    (hidden_states,),
            #    torch_mlir.OutputType.LINALG_ON_TENSORS,
            #    use_tracing=False,
            #    verbose=False,
            # )
            filepath = Path("norm.mlir")
            download_public_file(
                "gs://shark_tank/elias/compressed_sv/norm.mlir",
                filepath.absolute(),
                single_file=True,
            )
            f_ = open(f"norm.mlir", "rb")
            bytecode = f_.read()
            f_.close()

        shark_module = SharkInference(
            bytecode,
            device=device,
            mlir_dialect="tm_tensor",
            device_idx=device_idx,
            mmap=False,
        )
        if vmfb_path.exists():
            shark_module.load_module(vmfb_path)
        else:
            shark_module.save_module(module_name="norm")
            shark_module.load_module(vmfb_path)
        compiled_module = VicunaNormCompiled(shark_module)
        return compiled_module

    def compile_embedding(self, fve, input_ids, device="cpu", device_idx=None):
        # compile the embedding layer of the vicuna model
        # This can be used for both first and second vicuna, so only needs to be run once
        mlir_path = Path(f"embedding.mlir")
        vmfb_path = Path(f"embedding.vmfb")
        if mlir_path.exists():
            f_ = open(mlir_path, "rb")
            bytecode = f_.read()
            f_.close()
        else:
            input_ids = torch_mlir.TensorPlaceholder.like(
                input_ids, dynamic_axes=[1]
            )
            # module = torch_mlir.compile(
            #    fve,
            #    (input_ids,),
            #    torch_mlir.OutputType.LINALG_ON_TENSORS,
            #    use_tracing=False,
            #    verbose=False,
            # )
            # bytecode_stream = BytesIO()
            # module.operation.write_bytecode(bytecode_stream)
            # bytecode = bytecode_stream.getvalue()
            # f_ = open(mlir_path, "wb")
            # f_.write(bytecode)
            # f_.close()
            filepath = Path("embedding.mlir")
            download_public_file(
                "gs://shark_tank/elias/compressed_sv/embedding.mlir",
                filepath.absolute(),
                single_file=True,
            )
            f_ = open(f"embedding.mlir", "rb")
            bytecode = f_.read()
            f_.close()

        shark_module = SharkInference(
            bytecode,
            device=device,
            mlir_dialect="tm_tensor",
            device_idx=device_idx,
            mmap=False,
        )
        if vmfb_path.exists():
            shark_module.load_module(vmfb_path)
        else:
            shark_module.save_module(module_name="embedding")
            shark_module.load_module(vmfb_path)
        compiled_module = VicunaEmbeddingCompiled(shark_module)

        return compiled_module

    def compile_to_vmfb_one_model(
        self, inputs0, layers0, inputs1, layers1, device="cpu"
    ):
        mlirs, modules = [], []
        assert len(layers0) == len(layers1)
        for layer0, layer1, idx in zip(layers0, layers1, range(len(layers0))):
            mlir_path = Path(f"{idx}_full.mlir")
            vmfb_path = Path(f"{idx}_full.vmfb")
            # if vmfb_path.exists():
            #    continue
            if mlir_path.exists():
                # print(f"Found layer {idx} mlir")
                f_ = open(mlir_path, "rb")
                bytecode = f_.read()
                f_.close()
                mlirs.append(bytecode)
            else:
                hidden_states_placeholder0 = TensorPlaceholder.like(
                    inputs0[0], dynamic_axes=[1]
                )
                attention_mask_placeholder0 = TensorPlaceholder.like(
                    inputs0[1], dynamic_axes=[3]
                )
                position_ids_placeholder0 = TensorPlaceholder.like(
                    inputs0[2], dynamic_axes=[1]
                )
                hidden_states_placeholder1 = TensorPlaceholder.like(
                    inputs1[0], dynamic_axes=[1]
                )
                attention_mask_placeholder1 = TensorPlaceholder.like(
                    inputs1[1], dynamic_axes=[3]
                )
                position_ids_placeholder1 = TensorPlaceholder.like(
                    inputs1[2], dynamic_axes=[1]
                )
                pkv0_placeholder = TensorPlaceholder.like(
                    inputs1[3], dynamic_axes=[2]
                )
                pkv1_placeholder = TensorPlaceholder.like(
                    inputs1[4], dynamic_axes=[2]
                )

                print(f"Compiling layer {idx} mlir")
                ts_g = self.compile_vicuna_layer(
                    layer0, inputs0[0], inputs0[1], inputs0[2]
                )
                if self.precision in ["int4", "int8"]:
                    module0 = torch_mlir.compile(
                        ts_g,
                        (
                            hidden_states_placeholder0,
                            inputs0[1],
                            inputs0[2],
                        ),
                        output_type="torch",
                        backend_legal_ops=["brevitas.matmul_rhs_group_quant"],
                        extra_library=brevitas_matmul_rhs_group_quant_library,
                        use_tracing=False,
                        verbose=False,
                    )
                    print(f"[DEBUG] converting torch to linalg")
                    run_pipeline_with_repro_report(
                        module0,
                        "builtin.module(func.func(torch-unpack-torch-tensor),torch-backend-to-linalg-on-tensors-backend-pipeline)",
                        description="Lowering Torch Backend IR -> Linalg-on-Tensors Backend IR",
                    )
                else:
                    module0 = torch_mlir.compile(
                        ts_g,
                        (
                            hidden_states_placeholder0,
                            inputs0[1],
                            inputs0[2],
                        ),
                        torch_mlir.OutputType.LINALG_ON_TENSORS,
                        use_tracing=False,
                        verbose=False,
                    )
                module0 = self.write_in_dynamic_inputs0(str(module0), 137)

                ts_g = self.compile_vicuna_layer(
                    layer1,
                    inputs1[0],
                    inputs1[1],
                    inputs1[2],
                    inputs1[3],
                    inputs1[4],
                )
                if self.precision in ["int4", "int8"]:
                    module1 = torch_mlir.compile(
                        ts_g,
                        (
                            inputs1[0],
                            attention_mask_placeholder1,
                            inputs1[2],
                            pkv0_placeholder,
                            pkv1_placeholder,
                        ),
                        output_type="torch",
                        backend_legal_ops=["brevitas.matmul_rhs_group_quant"],
                        extra_library=brevitas_matmul_rhs_group_quant_library,
                        use_tracing=False,
                        verbose=False,
                    )
                    print(f"[DEBUG] converting torch to linalg")
                    run_pipeline_with_repro_report(
                        module1,
                        "builtin.module(func.func(torch-unpack-torch-tensor),torch-backend-to-linalg-on-tensors-backend-pipeline)",
                        description="Lowering Torch Backend IR -> Linalg-on-Tensors Backend IR",
                    )
                else:
                    module1 = torch_mlir.compile(
                        ts_g,
                        (
                            inputs1[0],
                            attention_mask_placeholder1,
                            inputs1[2],
                            pkv0_placeholder,
                            pkv1_placeholder,
                        ),
                        torch_mlir.OutputType.LINALG_ON_TENSORS,
                        use_tracing=False,
                        verbose=False,
                    )
                module1 = self.write_in_dynamic_inputs1(str(module1), 138)

                module_combined = self.combine_mlir_scripts(
                    module0, module1, f"{idx}_full.mlir"
                )
                mlirs.append(module_combined)

            if vmfb_path.exists():
                # print(f"Found layer {idx} vmfb")
                device_idx = self.get_device_index(
                    f"first_vicuna.model.model.layers.{idx}[\s.$]"
                )
                module = SharkInference(
                    None,
                    device=device,
                    device_idx=device_idx,
                    mlir_dialect="tm_tensor",
                    mmap=False,
                )
                module.load_module(vmfb_path)
            else:
                print(f"Compiling layer {idx} vmfb")
                device_idx = self.get_device_index(
                    f"first_vicuna.model.model.layers.{idx}[\s.$]"
                )
                module = SharkInference(
                    mlirs[idx],
                    device=device,
                    device_idx=device_idx,
                    mlir_dialect="tm_tensor",
                    mmap=False,
                )
                module.save_module(
                    module_name=f"{idx}_full",
                    extra_args=[
                        "--iree-vm-target-truncate-unsupported-floats",
                        "--iree-codegen-check-ir-before-llvm-conversion=false",
                        "--iree-vm-bytecode-module-output-format=flatbuffer-binary",
<<<<<<< HEAD
                    ],
=======
                        "--iree-opt-const-expr-hoisting=False",
                        "--iree-codegen-linalg-max-constant-fold-elements=9223372036854775807",
                    ] + self.extra_args,
>>>>>>> 0139dd58
                )
                module.load_module(vmfb_path)
            modules.append(module)
        return mlirs, modules

    def compile_to_vmfb_one_model4(
        self, inputs0, layers0, inputs1, layers1, device="cpu"
    ):
        mlirs, modules = [], []
        assert len(layers0) == len(layers1)
        for layer0, layer1, idx in zip(layers0, layers1, range(len(layers0))):
            mlir_path = Path(f"{idx}_full.mlir")
            vmfb_path = Path(f"{idx}_full.vmfb")
            # if vmfb_path.exists():
            #    continue
            if mlir_path.exists():
                # print(f"Found layer {idx} mlir")
                f_ = open(mlir_path, "rb")
                bytecode = f_.read()
                f_.close()
                mlirs.append(bytecode)
            else:
                filepath = Path(f"{idx}_full.mlir")
                download_public_file(
                    f"gs://shark_tank/elias/compressed_sv/{idx}_full.mlir",
                    filepath.absolute(),
                    single_file=True,
                )

                f_ = open(f"{idx}_full.mlir", "rb")
                bytecode = f_.read()
                f_.close()
                mlirs.append(bytecode)

            if vmfb_path.exists():
                # print(f"Found layer {idx} vmfb")
                device_idx = self.get_device_index(
                    f"first_vicuna.model.model.layers.{idx}[\s.$]"
                )
                module = SharkInference(
                    None,
                    device=device,
                    device_idx=0,
                    mlir_dialect="tm_tensor",
                    mmap=True,
                )
                module.load_module(vmfb_path)
            else:
                print(f"Compiling layer {idx} vmfb")
                device_idx = self.get_device_index(
                    f"first_vicuna.model.model.layers.{idx}[\s.$]"
                )
                module = SharkInference(
                    mlirs[idx],
                    device=device,
                    device_idx=0,
                    mlir_dialect="tm_tensor",
                    mmap=True,
                )
                module.save_module(
                    module_name=f"{idx}_full",
                    extra_args=[
                        "--iree-vm-target-truncate-unsupported-floats",
                        "--iree-codegen-check-ir-before-llvm-conversion=false",
                        "--iree-vm-bytecode-module-output-format=flatbuffer-binary",
<<<<<<< HEAD
                    ],
=======
                        "--iree-opt-const-expr-hoisting=False",
                        "--iree-codegen-linalg-max-constant-fold-elements=9223372036854775807",
                    ] + self.extra_args,
>>>>>>> 0139dd58
                )
                module.load_module(vmfb_path)
            modules.append(module)
        return mlirs, modules

    def get_sharded_model(self, device="cpu", compressed=False):
        # SAMPLE_INPUT_LEN is used for creating mlir with dynamic inputs, which is currently an increadibly hacky proccess
        # please don't change it
        SAMPLE_INPUT_LEN = 137
        vicuna_model = self.get_src_model()
        if compressed:
            vicuna_model.model = LlamaModel.from_pretrained(
                "TheBloke/vicuna-7B-1.1-HF"
            )

        if self.precision in ["int4", "int8"]:
            print("Applying weight quantization..")
            weight_bit_width = 4 if self.precision == "int4" else 8
            quantize_model(
                get_model_impl(vicuna_model).layers,
                dtype=torch.float32,
                weight_quant_type="asym",
                weight_bit_width=weight_bit_width,
                weight_param_method="stats",
                weight_scale_precision="float",
                weight_quant_granularity="per_group",
                weight_group_size=self.weight_group_size,
                quantize_weight_zero_point=False,
                input_bit_width=None,
                input_scale_type="float",
                input_param_method="stats",
                input_quant_type="asym",
                input_quant_granularity="per_tensor",
                quantize_input_zero_point=False,
                seqlen=2048,
            )
            print("Weight quantization applied.")

        placeholder_pkv_segment = tuple(
            (
                torch.zeros([1, 32, SAMPLE_INPUT_LEN, 128]),
                torch.zeros([1, 32, SAMPLE_INPUT_LEN, 128]),
            )
            for _ in range(8)
        )
        placeholder_pkv_full = tuple(
            (
                torch.zeros([1, 32, SAMPLE_INPUT_LEN, 128]),
                torch.zeros([1, 32, SAMPLE_INPUT_LEN, 128]),
            )
            for _ in range(32)
        )

        placeholder_input0 = (
            torch.zeros([1, SAMPLE_INPUT_LEN, 4096]),
            torch.zeros([1, 1, SAMPLE_INPUT_LEN, SAMPLE_INPUT_LEN]),
            torch.zeros([1, SAMPLE_INPUT_LEN], dtype=torch.int64),
        )

        placeholder_input1 = (
            torch.zeros([1, 1, 4096]),
            torch.zeros([1, 1, 1, SAMPLE_INPUT_LEN + 1]),
            torch.zeros([1, 1], dtype=torch.int64),
            torch.zeros([1, 32, SAMPLE_INPUT_LEN, 128]),
            torch.zeros([1, 32, SAMPLE_INPUT_LEN, 128]),
        )

        norm = VicunaNorm(vicuna_model.model.norm)
        device_idx = self.get_device_index(
            r"vicuna\.model\.model\.norm(?:\.|\s|$)"
        )
        print(device_idx)
        norm = self.compile_norm(
            norm,
            torch.zeros([1, SAMPLE_INPUT_LEN, 4096]),
            device=self.device,
            device_idx=device_idx,
        )

        embeddings = VicunaEmbedding(vicuna_model.model.embed_tokens)
        device_idx = self.get_device_index(
            r"vicuna\.model\.model\.embed_tokens(?:\.|\s|$)"
        )
        print(device_idx)
        embeddings = self.compile_embedding(
            embeddings,
            (torch.zeros([1, SAMPLE_INPUT_LEN], dtype=torch.int64)),
            device=self.device,
            device_idx=device_idx,
        )

        lmhead = LMHead(vicuna_model.lm_head)
        device_idx = self.get_device_index(
            r"vicuna\.model\.lm_head(?:\.|\s|$)"
        )
        print(device_idx)
        lmhead = self.compile_lmhead(
            lmhead,
            torch.zeros([1, SAMPLE_INPUT_LEN, 4096]),
            device=self.device,
            device_idx=device_idx,
        )

        if not compressed:
            layers0 = [
                FirstVicunaLayer(layer) for layer in vicuna_model.model.layers
            ]
            layers1 = [
                SecondVicunaLayer(layer) for layer in vicuna_model.model.layers
            ]

        else:
            layers00 = EightLayerLayerFV(vicuna_model.model.layers[0:8])
            layers01 = EightLayerLayerFV(vicuna_model.model.layers[8:16])
            layers02 = EightLayerLayerFV(vicuna_model.model.layers[16:24])
            layers03 = EightLayerLayerFV(vicuna_model.model.layers[24:32])
            layers10 = EightLayerLayerSV(vicuna_model.model.layers[0:8])
            layers11 = EightLayerLayerSV(vicuna_model.model.layers[8:16])
            layers12 = EightLayerLayerSV(vicuna_model.model.layers[16:24])
            layers13 = EightLayerLayerSV(vicuna_model.model.layers[24:32])
            layers0 = [layers00, layers01, layers02, layers03]
            layers1 = [layers10, layers11, layers12, layers13]

        _, modules = self.compile_to_vmfb_one_model4(
            placeholder_input0,
            layers0,
            placeholder_input1,
            layers1,
            device=device,
        )

        if not compressed:
            shark_layers = [CompiledVicunaLayer(m) for m in modules]
        else:
            shark_layers = [CompiledEightLayerLayer(m) for m in modules]
            vicuna_model.model.compressedlayers = shark_layers

        sharded_model = ShardedVicunaModel(
            vicuna_model,
            shark_layers,
            lmhead,
            embeddings,
            norm,
        )
        return sharded_model

    def compile(self, device="cpu"):
        return self.get_sharded_model(
            device=device, compressed=self.compressed
        )
        return self.get_sharded_model(
            device=device, compressed=self.compressed
        )

    def generate(self, prompt, cli=False):
        # TODO: refactor for cleaner integration

        history = []

        tokens_generated = []
        _past_key_values = None
        _token = None
        detoks_generated = []
        for iteration in range(self.max_num_tokens):
            params = {
                "prompt": prompt,
                "is_first": iteration == 0,
                "token": _token,
                "past_key_values": _past_key_values,
            }

            generated_token_op = self.generate_new_token(params=params)

            _token = generated_token_op["token"]
            _past_key_values = generated_token_op["past_key_values"]
            _detok = generated_token_op["detok"]
            history.append(_token)
            yield self.tokenizer.decode(history)

            if _token == 2:
                break
            detoks_generated.append(_detok)
            tokens_generated.append(_token)

        for i in range(len(tokens_generated)):
            if type(tokens_generated[i]) != int:
                tokens_generated[i] = int(tokens_generated[i][0])
        result_output = self.tokenizer.decode(tokens_generated)
        yield result_output

    def autocomplete(self, prompt):
        # use First vic alone to complete a story / prompt / sentence.
        pass


class UnshardedVicuna(VicunaBase):
    def __init__(
        self,
        model_name,
        hf_model_path="TheBloke/vicuna-7B-1.1-HF",
        hf_auth_token: str = None,
        max_num_tokens=512,
        device="cpu",
        precision="int8",
        vicuna_mlir_path=None,
        vicuna_vmfb_path=None,
        load_mlir_from_shark_tank=True,
        low_device_memory=False,
        weight_group_size=128,
        download_vmfb=False,
        cache_vicunas=False,
        extra_args_cmd=[],
    ) -> None:
        super().__init__(model_name, hf_model_path, max_num_tokens, extra_args_cmd=extra_args_cmd)
        if "llama2" in self.model_name and hf_auth_token == None:
            raise ValueError(
                "HF auth token required. Pass it using --hf_auth_token flag."
            )
        self.hf_auth_token = hf_auth_token
        if self.model_name == "llama2_7b":
            self.hf_model_path = "meta-llama/Llama-2-7b-chat-hf"
        elif self.model_name == "llama2_70b":
            self.hf_model_path = "meta-llama/Llama-2-70b-chat-hf"
        print(f"[DEBUG] hf model name: {self.hf_model_path}")
        self.max_sequence_length = 256
        self.device = device
        self.precision = precision
        self.download_vmfb = download_vmfb
        self.vicuna_vmfb_path = vicuna_vmfb_path
        self.vicuna_mlir_path = vicuna_mlir_path
        self.load_mlir_from_shark_tank = load_mlir_from_shark_tank
        self.low_device_memory = low_device_memory
        self.weight_group_size = weight_group_size
        if self.vicuna_mlir_path == None:
            self.vicuna_mlir_path = self.get_model_path()
        if self.vicuna_vmfb_path == None:
            self.vicuna_vmfb_path = self.get_model_path(suffix="vmfb")
        self.tokenizer = self.get_tokenizer()
        self.cache_vicunas = cache_vicunas
        self.compile()

    def get_model_path(self, suffix="mlir"):
        safe_device = self.device.split("-")[0]
        if suffix == "mlir":
            return Path(f"{self.model_name}_{self.precision}.{suffix}")
        return Path(
            f"{self.model_name}_{self.precision}_{safe_device}.{suffix}"
        )

    def get_tokenizer(self):
        kwargs = {"use_auth_token": self.hf_auth_token}
        if self.model_name == "codegen":
            tokenizer = AutoTokenizer.from_pretrained(
                self.hf_model_path,
                trust_remote_code=True,
            )
        else:
            tokenizer = AutoTokenizer.from_pretrained(
                self.hf_model_path,
                use_fast=False,
                **kwargs,
            )
        return tokenizer

    def get_src_model(self):
        kwargs = {
            "torch_dtype": torch.float,
            "use_auth_token": self.hf_auth_token,
        }
        vicuna_model = AutoModelForCausalLM.from_pretrained(
            self.hf_model_path,
            **kwargs,
        )
        return vicuna_model

    def write_in_dynamic_inputs0(self, module, dynamic_input_size):
        print("[DEBUG] writing dynamic inputs to first vicuna")
        # Current solution for ensuring mlir files support dynamic inputs
        # TODO: find a more elegant way to implement this
        new_lines = []
        module = module.splitlines()
        while module:
            line = module.pop(0)
            line = re.sub(f"{dynamic_input_size}x", "?x", line)
            if "?x" in line:
                line = re.sub("tensor.empty\(\)", "tensor.empty(%dim)", line)
            line = re.sub(f" {dynamic_input_size},", " %dim,", line)
            if "tensor.empty" in line and "?x?" in line:
                line = re.sub(
                    "tensor.empty\(%dim\)", "tensor.empty(%dim, %dim)", line
                )
            if "arith.cmpi" in line:
                line = re.sub(f"c{dynamic_input_size}", "dim", line)
            if "%0 = tensor.empty(%dim) : tensor<?xi64>" in line:
                new_lines.append(
                    "%dim = tensor.dim %arg0, %c1 : tensor<1x?xi64>"
                )
            if "%dim = tensor.dim %arg0, %c1 : tensor<1x?xi64>" in line:
                continue

            new_lines.append(line)
        return "\n".join(new_lines)

    def write_in_dynamic_inputs1(self, module):
        print("[DEBUG] writing dynamic inputs to second vicuna")

        def remove_constant_dim(line):
            if "c19_i64" in line:
                line = re.sub("c19_i64", "dim_i64", line)
            if "19x" in line:
                line = re.sub("19x", "?x", line)
                line = re.sub("tensor.empty\(\)", "tensor.empty(%dim)", line)
            if "tensor.empty" in line and "?x?" in line:
                line = re.sub(
                    "tensor.empty\(%dim\)",
                    "tensor.empty(%dim, %dim)",
                    line,
                )
            if "arith.cmpi" in line:
                line = re.sub("c19", "dim", line)
            if " 19," in line:
                line = re.sub(" 19,", " %dim,", line)
            if "20x" in line:
                line = re.sub("20x", "?x", line)
                line = re.sub("tensor.empty\(\)", "tensor.empty(%dimp1)", line)
            if " 20," in line:
                line = re.sub(" 20,", " %dimp1,", line)
            return line

        module = module.splitlines()
        new_lines = []
        # Using a while loop and the pop method to avoid creating a copy of module
        while module:
            line = module.pop(0)
            if "%c19_i64 = arith.constant 19 : i64" in line:
                new_lines.append("%c2 = arith.constant 2 : index")
                new_lines.append(
                    f"%dim_4_int = tensor.dim %arg1, %c2 : tensor<1x32x?x128x{'f16' if self.precision == 'fp16' else 'f32'}>"
                )
                new_lines.append(
                    "%dim_i64 = arith.index_cast %dim_4_int : index to i64"
                )
                continue
            if "%c2 = arith.constant 2 : index" in line:
                continue
            if "%c20_i64 = arith.constant 20 : i64" in line:
                new_lines.append("%c1_i64 = arith.constant 1 : i64")
                new_lines.append(
                    "c20_i64 = arith.addi %dim_i64, %c1_i64 : i64"
                )
                new_lines.append(
                    "%dimp1 = arith.index_cast %c20_i64 : i64 to index"
                )
                continue
            line = remove_constant_dim(line)
            new_lines.append(line)

        return "\n".join(new_lines)

    def compile(self, download_vmfb=False):
        # Testing : DO NOT Download Vmfbs if not found. Modify later
        # download vmfbs for A100
        if not self.vicuna_vmfb_path.exists() and download_vmfb:
            download_public_file(
                f"gs://shark_tank/{self.model_name}/unsharded/vmfb/{self.vicuna_vmfb_path.name}",
                self.vicuna_vmfb_path.absolute(),
                single_file=True,
            )
        self.shark_model = get_vmfb_from_path(
            self.vicuna_vmfb_path, self.device, "tm_tensor"
        )
        if self.shark_model is not None:
            print(f"[DEBUG] vmfb found at {self.vicuna_vmfb_path.absolute()}")
            return

        print(f"[DEBUG] vmfb not found at {self.vicuna_vmfb_path.absolute()}")
        if self.vicuna_mlir_path.exists():
            print(f"[DEBUG] mlir found at {self.vicuna_mlir_path.absolute()}")
            with open(self.vicuna_mlir_path, "rb") as f:
                combined_module = f.read()
        else:
            print(
                f"[DEBUG] mlir not found at {self.vicuna_mlir_path.absolute()}"
            )
            mlir_generated = False
            if self.load_mlir_from_shark_tank:
                # download MLIR from shark tank
                download_public_file(
                    f"gs://shark_tank/{self.model_name}/unsharded/mlir/{self.vicuna_mlir_path.name}",
                    self.vicuna_mlir_path.absolute(),
                    single_file=True,
                )
                if self.vicuna_mlir_path.exists():
                    with open(self.vicuna_mlir_path, "rb") as f:
                        combined_module = f.read()
                    mlir_generated = True
                else:
                    print(
                        f"[DEBUG] failed to download {self.vicuna_mlir_path.name} from shark tank"
                    )

            if not mlir_generated:
                print("[DEBUG] generating mlir on device")
                # Select a compilation prompt such that the resulting input_ids
                # from the model's tokenizer has shape [1, 19]
                if self.model_name == "codegen":
                    compilation_prompt = "def hello_world():\n    print('Hello World')\n    print('Hello World')"
                else:
                    compilation_prompt = "".join(["0" for _ in range(17)])

                if Path(f"first_{self.precision}.mlir").exists():
                    print(f"loading first_{self.precision}.mlir")
                    with open(Path(f"first_{self.precision}.mlir"), "r") as f:
                        first_module = f.read()
                else:
                    # generate first vicuna
                    compilation_input_ids = self.tokenizer(
                        compilation_prompt,
                        return_tensors="pt",
                    ).input_ids
                    compilation_input_ids = torch.tensor(
                        compilation_input_ids
                    ).reshape([1, 19])
                    firstVicunaCompileInput = (compilation_input_ids,)
                    model = FirstVicuna(
                        self.hf_model_path,
                        self.precision,
                        self.weight_group_size,
                        self.model_name,
                        self.hf_auth_token,
                    )
                    print(f"[DEBUG] generating torchscript graph")
                    ts_graph = import_with_fx(
                        model,
                        firstVicunaCompileInput,
                        is_f16=self.precision == "fp16",
                        precision=self.precision,
                        f16_input_mask=[False, False],
                        mlir_type="torchscript",
                    )
                    del model
                    firstVicunaCompileInput = list(firstVicunaCompileInput)
                    firstVicunaCompileInput[
                        0
                    ] = torch_mlir.TensorPlaceholder.like(
                        firstVicunaCompileInput[0], dynamic_axes=[1]
                    )

                    firstVicunaCompileInput = tuple(firstVicunaCompileInput)
                    first_module = None
                    print(f"[DEBUG] generating torch mlir")
                    if self.precision in ["int4", "int8"]:
                        first_module = torch_mlir.compile(
                            ts_graph,
                            [*firstVicunaCompileInput],
                            output_type=torch_mlir.OutputType.TORCH,
                            backend_legal_ops=[
                                "brevitas.matmul_rhs_group_quant"
                            ],
                            extra_library=brevitas_matmul_rhs_group_quant_library,
                            use_tracing=False,
                            verbose=False,
                        )
                        print(f"[DEBUG] converting torch to linalg")
                        run_pipeline_with_repro_report(
                            first_module,
                            "builtin.module(func.func(torch-unpack-torch-tensor),torch-backend-to-linalg-on-tensors-backend-pipeline)",
                            description="Lowering Torch Backend IR -> Linalg-on-Tensors Backend IR",
                        )
                    else:
                        first_module = torch_mlir.compile(
                            ts_graph,
                            [*firstVicunaCompileInput],
                            torch_mlir.OutputType.LINALG_ON_TENSORS,
                            use_tracing=False,
                            verbose=False,
                        )
                    del ts_graph
                    del firstVicunaCompileInput
                    gc.collect()

                    print(
                        "[DEBUG] successfully generated first vicuna linalg mlir"
                    )
                    first_module = self.write_in_dynamic_inputs0(
                        str(first_module), dynamic_input_size=19
                    )
                    if self.cache_vicunas:
                        with open(f"first_{self.precision}.mlir", "w+") as f:
                            f.write(first_module)

                if Path(f"second_{self.precision}.mlir").exists():
                    print(f"loading second_{self.precision}.mlir")
                    with open(Path(f"second_{self.precision}.mlir"), "r") as f:
                        second_module = f.read()
                else:
                    # generate second vicuna
                    compilation_input_ids = torch.zeros(
                        [1, 1], dtype=torch.int64
                    )
                    pkv = tuple(
                        (torch.zeros([1, 32, 19, 128], dtype=torch.float32))
                        for _ in range(64)
                    )
                    secondVicunaCompileInput = (compilation_input_ids,) + pkv
                    model = SecondVicuna(
                        self.hf_model_path,
                        self.precision,
                        self.weight_group_size,
                        self.model_name,
                        self.hf_auth_token,
                    )
                    print(f"[DEBUG] generating torchscript graph")
                    ts_graph = import_with_fx(
                        model,
                        secondVicunaCompileInput,
                        is_f16=self.precision == "fp16",
                        precision=self.precision,
                        f16_input_mask=[False] + [True] * 64,
                        mlir_type="torchscript",
                    )
                    del model
                    if self.precision == "fp16":
                        secondVicunaCompileInput = get_f16_inputs(
                            secondVicunaCompileInput,
                            True,
                            f16_input_mask=[False] + [True] * 64,
                        )
                    secondVicunaCompileInput = list(secondVicunaCompileInput)
                    for i in range(len(secondVicunaCompileInput)):
                        if i != 0:
                            secondVicunaCompileInput[
                                i
                            ] = torch_mlir.TensorPlaceholder.like(
                                secondVicunaCompileInput[i], dynamic_axes=[2]
                            )
                    secondVicunaCompileInput = tuple(secondVicunaCompileInput)
                    print(f"[DEBUG] generating torch mlir")
                    if self.precision in ["int4", "int8"]:
                        second_module = torch_mlir.compile(
                            ts_graph,
                            [*secondVicunaCompileInput],
                            output_type=torch_mlir.OutputType.TORCH,
                            backend_legal_ops=[
                                "brevitas.matmul_rhs_group_quant"
                            ],
                            extra_library=brevitas_matmul_rhs_group_quant_library,
                            use_tracing=False,
                            verbose=False,
                        )
                        print(f"[DEBUG] converting torch to linalg")
                        run_pipeline_with_repro_report(
                            second_module,
                            "builtin.module(func.func(torch-unpack-torch-tensor),torch-backend-to-linalg-on-tensors-backend-pipeline)",
                            description="Lowering Torch Backend IR -> Linalg-on-Tensors Backend IR",
                        )
                    else:
                        second_module = torch_mlir.compile(
                            ts_graph,
                            [*secondVicunaCompileInput],
                            torch_mlir.OutputType.LINALG_ON_TENSORS,
                            use_tracing=False,
                            verbose=False,
                        )
                    del ts_graph
                    del secondVicunaCompileInput
                    gc.collect()
                    print(
                        "[DEBUG] successfully generated second vicuna linalg mlir"
                    )
                    second_module = self.write_in_dynamic_inputs1(
                        str(second_module)
                    )
                    if self.cache_vicunas:
                        with open(f"second_{self.precision}.mlir", "w+") as f:
                            f.write(second_module)

                combined_module = self.combine_mlir_scripts(
                    first_module, second_module, self.vicuna_mlir_path
                )
                del first_module, second_module

        shark_module = SharkInference(
            mlir_module=combined_module,
            device=self.device,
            mlir_dialect="tm_tensor",
        )
        path = shark_module.save_module(
            self.vicuna_vmfb_path.parent.absolute(),
            self.vicuna_vmfb_path.stem,
            extra_args=[
                "--iree-vm-target-truncate-unsupported-floats",
                "--iree-codegen-check-ir-before-llvm-conversion=false",
                "--iree-vm-bytecode-module-output-format=flatbuffer-binary",
<<<<<<< HEAD
            ],
=======
                "--iree-opt-const-expr-hoisting=False",
                "--iree-codegen-linalg-max-constant-fold-elements=9223372036854775807",
            ] + self.extra_args,
>>>>>>> 0139dd58
        )
        print("Saved vic vmfb at ", str(path))
        shark_module.load_module(path)
        self.shark_model = shark_module

    def decode_tokens(self, res_tokens):
        for i in range(len(res_tokens)):
            if type(res_tokens[i]) != int:
                res_tokens[i] = int(res_tokens[i][0])

        skip_sp_tok = True if self.model_name == "codegen" else False
        res_str = self.tokenizer.decode(
            res_tokens, skip_special_tokens=skip_sp_tok
        )
        return res_str

    def generate(self, prompt, cli=True):
        # TODO: refactor for cleaner integration
        if self.shark_model is None:
            self.compile()
        res_tokens = []
        params = {"prompt": prompt, "is_first": True, "fv": self.shark_model}

        generated_token_op = self.generate_new_token(
            params=params, sharded=False, cli=False
        )

        token = generated_token_op["token"]
        logits = generated_token_op["logits"]
        pkv = generated_token_op["past_key_values"]
        detok = generated_token_op["detok"]
        yield detok, ""

        res_tokens.append(token)
        if cli:
            print(f"Assistant: {detok}", end=" ", flush=True)

        for _ in range(self.max_num_tokens - 2):
            params = {
                "token": token,
                "is_first": False,
                "logits": logits,
                "past_key_values": pkv,
                "sv": self.shark_model,
            }

            generated_token_op = self.generate_new_token(
                params=params, sharded=False
            )

            token = generated_token_op["token"]
            logits = generated_token_op["logits"]
            pkv = generated_token_op["past_key_values"]
            detok = generated_token_op["detok"]

            if token == 2 and self.model_name != "codegen":
                break
            res_tokens.append(token)
            if detok == "<0x0A>":
                if cli:
                    print("\n", end="", flush=True)
            else:
                if cli:
                    print(f"{detok}", end=" ", flush=True)
            yield detok, ""

        res_str = self.decode_tokens(res_tokens)
        # print(f"[DEBUG] final output : \n{res_str}")
        yield res_str, "formatted"

    def autocomplete(self, prompt):
        # use First vic alone to complete a story / prompt / sentence.
        pass


if __name__ == "__main__":
    args, unknown = parser.parse_known_args()

    _extra_args = []
    # vulkan target triple
    if args.iree_vulkan_target_triple != "":
        _extra_args.append(
            f"-iree-vulkan-target-triple={args.iree_vulkan_target_triple}"
        )

    vic = None
    if not args.sharded:
        vic_mlir_path = (
            None
            if args.vicuna_mlir_path is None
            else Path(args.vicuna_mlir_path)
        )
        vic_vmfb_path = (
            None
            if args.vicuna_vmfb_path is None
            else Path(args.vicuna_vmfb_path)
        )
        vic = UnshardedVicuna(
            model_name=args.model_name,
            hf_auth_token=args.hf_auth_token,
            device=args.device,
            precision=args.precision,
            vicuna_mlir_path=vic_mlir_path,
            vicuna_vmfb_path=vic_vmfb_path,
            load_mlir_from_shark_tank=args.load_mlir_from_shark_tank,
            weight_group_size=args.weight_group_size,
            download_vmfb=args.download_vmfb,
            cache_vicunas=args.cache_vicunas,
            extra_args_cmd=_extra_args,
        )
    else:
        if args.config is not None:
            config_file = open(args.config)
            config_json = json.load(config_file)
            config_file.close()
        else:
            config_json = None
        vic = ShardedVicuna(
            model_name=args.model_name,
            device=args.device,
            precision=args.precision,
            config_json=config_json,
            weight_group_size=args.weight_group_size,
            extra_args_cmd=_extra_args,
        )
    if args.model_name == "vicuna":
        system_message = "A chat between a curious user and an artificial intelligence assistant. The assistant gives helpful, detailed, and polite answers to the user's questions.\n"
    else:
        system_message = """System: You are a helpful, respectful and honest assistant. Always answer "
        as helpfully as possible, while being safe.  Your answers should not
        include any harmful, unethical, racist, sexist, toxic, dangerous, or illegal
        content. Please ensure that your responses are socially unbiased and positive
        in nature. If a question does not make any sense, or is not factually coherent,
        explain why instead of answering something not correct. If you don't know the
        answer to a question, please don't share false information."""
    prologue_prompt = "ASSISTANT:\n"

    from apps.stable_diffusion.web.ui.stablelm_ui import chat, set_vicuna_model

    history = []
    set_vicuna_model(vic)

    model_list = {
        "vicuna": "vicuna=>TheBloke/vicuna-7B-1.1-HF",
        "llama2_7b": "llama2_7b=>meta-llama/Llama-2-7b-chat-hf",
        "llama2_70b": "llama2_70b=>meta-llama/Llama-2-70b-chat-hf",
    }
    while True:
        # TODO: Add break condition from user input
        user_prompt = input("User: ")
        history.append([user_prompt, ""])
        history = list(
            chat(
                system_message,
                history,
                model=model_list[args.model_name],
                devices=args.device,
                precision=args.precision,
                config_file=None,
                cli=args.cli,
            )
        )[0]<|MERGE_RESOLUTION|>--- conflicted
+++ resolved
@@ -946,13 +946,7 @@
                         "--iree-vm-target-truncate-unsupported-floats",
                         "--iree-codegen-check-ir-before-llvm-conversion=false",
                         "--iree-vm-bytecode-module-output-format=flatbuffer-binary",
-<<<<<<< HEAD
-                    ],
-=======
-                        "--iree-opt-const-expr-hoisting=False",
-                        "--iree-codegen-linalg-max-constant-fold-elements=9223372036854775807",
                     ] + self.extra_args,
->>>>>>> 0139dd58
                 )
                 module.load_module(vmfb_path)
             modules.append(module)
@@ -1018,13 +1012,7 @@
                         "--iree-vm-target-truncate-unsupported-floats",
                         "--iree-codegen-check-ir-before-llvm-conversion=false",
                         "--iree-vm-bytecode-module-output-format=flatbuffer-binary",
-<<<<<<< HEAD
-                    ],
-=======
-                        "--iree-opt-const-expr-hoisting=False",
-                        "--iree-codegen-linalg-max-constant-fold-elements=9223372036854775807",
                     ] + self.extra_args,
->>>>>>> 0139dd58
                 )
                 module.load_module(vmfb_path)
             modules.append(module)
@@ -1619,13 +1607,7 @@
                 "--iree-vm-target-truncate-unsupported-floats",
                 "--iree-codegen-check-ir-before-llvm-conversion=false",
                 "--iree-vm-bytecode-module-output-format=flatbuffer-binary",
-<<<<<<< HEAD
-            ],
-=======
-                "--iree-opt-const-expr-hoisting=False",
-                "--iree-codegen-linalg-max-constant-fold-elements=9223372036854775807",
             ] + self.extra_args,
->>>>>>> 0139dd58
         )
         print("Saved vic vmfb at ", str(path))
         shark_module.load_module(path)
