--- conflicted
+++ resolved
@@ -1181,48 +1181,12 @@
                     compilation_prompt = "def hello_world():\n    print('Hello World')\n    print('Hello World')"
                 else:
                     compilation_prompt = "".join(["0" for _ in range(17)])
-<<<<<<< HEAD
-            combined_module = None
-            if Path(f'first_{self.precision}.mlir').exists():
-                print(f"loading first_{self.precision}.mlir")
-                with open(Path(f"first_{self.precision}.mlir"), "r") as f:
-                    first_module = f.read()
-            else:
-                compilation_prompt = "".join(["0" for _ in range(17)])
-                compilation_input_ids = self.tokenizer(
-                    compilation_prompt,
-                    return_tensors="pt",
-                ).input_ids
-                compilation_input_ids = torch.tensor(
-                    compilation_input_ids
-                ).reshape([1, 19])
-                firstVicunaCompileInput = (compilation_input_ids,)
-                model = FirstVicuna(
-                    self.hf_model_path,
-                    self.precision,
-                    self.weight_group_size,
-                    self.model_name,
-                    self.hf_auth_token,
-                )
-
-                print(f"[DEBUG] generating torchscript graph")
-                ts_graph = import_with_fx(
-                    model,
-                    firstVicunaCompileInput,
-                    is_f16=self.precision
-                    == "fp16",  # TODO: Remove from import_with_fx args and fix all calls
-                    precision=self.precision,
-                    f16_input_mask=[False, False],
-                    mlir_type="torchscript",
-                )
-                del model
-=======
->>>>>>> 4d5c55dd
-
-                if Path("first.mlir").exists():
-                    print("loading first.mlir")
-                    with open(Path("first.mlir"), "r") as f:
-                        first_module = f.read()
+
+
+                if Path(f'first_{self.precision}.mlir').exists():
+                    print(f"loading first_{self.precision}.mlir")
+                    with open(Path(f"first_{self.precision}.mlir"), "r") as f:
+                      first_module = f.read()
                 else:
                     # generate first vicuna
                     compilation_input_ids = self.tokenizer(
@@ -1256,35 +1220,7 @@
                     ] = torch_mlir.TensorPlaceholder.like(
                         firstVicunaCompileInput[0], dynamic_axes=[1]
                     )
-<<<<<<< HEAD
-                del ts_graph
-
-                
-                first_module = self.write_in_dynamic_inputs0(str(first_module), dynamic_input_size=19)
-
-                if self.cache_vicunas:
-                    with open(f"first_{self.precision}.mlir", "w+") as f:
-                        f.write(first_module)
-
-            if Path(f"second_{self.precision}.mlir").exists():
-                print(f"loading second_{self.precision}.mlir")
-                with open(Path(f"second_{self.precision}.mlir"), "r") as f:
-                    second_module = f.read()
-            else:
-                compilation_input_ids = torch.zeros([1, 1], dtype=torch.int64)
-                pkv = tuple(
-                    (torch.zeros([1, 32, 19, 128], dtype=torch.float32))
-                    for _ in range(64)
-                )
-                secondVicunaCompileInput = (compilation_input_ids,) + pkv
-                model = SecondVicuna(
-                    self.hf_model_path,
-                    self.precision,
-                    self.weight_group_size,
-                    self.model_name,
-                    self.hf_auth_token,
-                )
-=======
+
                     firstVicunaCompileInput = tuple(firstVicunaCompileInput)
                     first_module = None
                     print(f"[DEBUG] generating torch mlir")
@@ -1321,13 +1257,13 @@
                     first_module = self.write_in_dynamic_inputs0(
                         str(first_module), dynamic_input_size=19
                     )
-                    with open("first.mlir", "w+") as f:
-                        f.write(first_module)
->>>>>>> 4d5c55dd
-
-                if Path("second.mlir").exists():
-                    print("loading second.mlir")
-                    with open(Path("second.mlir"), "r") as f:
+                    if self.cache_vicunas:
+                        with open(f"first_{self.precision}.mlir", "w+") as f:
+                            f.write(first_module)
+
+                if Path(f"second_{self.precision}.mlir").exists():
+                    print(f"loading second_{self.precision}.mlir")
+                    with open(Path(f"second_{self.precision}.mlir"), "r") as f:
                         second_module = f.read()
                 else:
                     # generate second vicuna
@@ -1405,29 +1341,9 @@
                     second_module = self.write_in_dynamic_inputs1(
                         str(second_module)
                     )
-<<<<<<< HEAD
-                else:
-                    second_module = torch_mlir.compile(
-                        ts_graph,
-                        [*secondVicunaCompileInput],
-                        torch_mlir.OutputType.LINALG_ON_TENSORS,
-                        use_tracing=False,
-                        verbose=False,
-                    )
-                print("[DEBUG] successfully converted second vicuna to linalg.")
-                second_module = str(second_module)
-                second_module = self.write_in_dynamic_inputs1(second_module)
-                if self.cache_vicunas:
-                    with open(f"second_{self.precision}.mlir", "w+") as f:
-                        f.write(second_module)
-
-                    
-            combined_module = self.combine_mlir_scripts(first_module, second_module, self.vicuna_mlir_path)
-            del first_module, second_module
-=======
-                    with open("second.mlir", "w+") as f:
-                        f.write(second_module)
->>>>>>> 4d5c55dd
+                    if self.cache_vicunas:
+                        with open(f"second_{self.precision}.mlir", "w+") as f:
+                            f.write(second_module)
 
                 combined_module = self.combine_mlir_scripts(
                     first_module, second_module, self.vicuna_mlir_path
@@ -1466,12 +1382,8 @@
     def generate(self, prompt, cli=True):
         # TODO: refactor for cleaner integration
         import gc
-<<<<<<< HEAD
         if self.shark_model is None:
             self.compile()
-=======
-
->>>>>>> 4d5c55dd
         res_tokens = []
         params = {"prompt": prompt, "is_first": True, "fv": self.shark_model}
 
