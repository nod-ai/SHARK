import argparse
import json
import re
from io import BytesIO
from pathlib import Path
from tqdm import tqdm
from typing import List, Tuple

import torch
import torch_mlir
from torch_mlir import TensorPlaceholder
from torch_mlir.compiler_utils import run_pipeline_with_repro_report
from transformers import AutoTokenizer, AutoModelForCausalLM

from apps.language_models.src.pipelines.SharkLLMBase import SharkLLMBase
from apps.language_models.src.model_wrappers.vicuna_sharded_model import (
    FirstVicunaLayer,
    SecondVicunaLayer,
    CompiledVicunaLayer,
    ShardedVicunaModel,
    LMHead,
    LMHeadCompiled,
    VicunaEmbedding,
    VicunaEmbeddingCompiled,
    VicunaNorm,
    VicunaNormCompiled,
)
from apps.language_models.src.model_wrappers.vicuna_model import (
    FirstVicuna,
    SecondVicuna,
)
from apps.language_models.utils import (
    get_vmfb_from_path,
)
from shark.shark_downloader import download_public_file
from shark.shark_importer import get_f16_inputs
from shark.shark_importer import import_with_fx
from shark.shark_inference import SharkInference

from brevitas_examples.llm.llm_quant.quantize import quantize_model
from brevitas_examples.llm.llm_quant.run_utils import get_model_impl

if __name__ == "__main__":
    import gc


parser = argparse.ArgumentParser(
    prog="vicuna runner",
    description="runs a vicuna model",
)
parser.add_argument(
    "--precision", "-p", default="fp32", help="fp32, fp16, int8, int4"
)
parser.add_argument("--device", "-d", default="cuda", help="vulkan, cpu, cuda")
parser.add_argument(
    "--vicuna_vmfb_path", default=None, help="path to vicuna vmfb"
)
parser.add_argument(
    "-s",
    "--sharded",
    default=False,
    action=argparse.BooleanOptionalAction,
    help="Run model as sharded",
)
# TODO: sharded config
parser.add_argument(
    "--vicuna_mlir_path",
    default=None,
    help="path to vicuna mlir file",
)
parser.add_argument(
    "--load_mlir_from_shark_tank",
    default=False,
    action=argparse.BooleanOptionalAction,
    help="download precompile mlir from shark tank",
)
parser.add_argument(
    "--cli",
    default=False,
    action=argparse.BooleanOptionalAction,
    help="Run model in cli mode",
)
parser.add_argument(
    "--config",
    default=None,
    help="configuration file",
)
parser.add_argument(
    "--weight-group-size",
    type=int,
    default=128,
    help="Group size for per_group weight quantization. Default: 128.",
)
parser.add_argument(
    "--model_to_run",
    default="vicuna",
    help="Vicuna/Llama version to run",
)
parser.add_argument("--download_vmfb", default=False, action=argparse.BooleanOptionalAction, help="download vmfb from sharktank, system dependent, YMMV")


def brevitas〇matmul_rhs_group_quant〡shape(lhs: List[int], rhs: List[int], rhs_scale: List[int], rhs_zero_point: List[int], rhs_bit_width: int, rhs_group_size: int) -> List[int]:
    if len(lhs) == 3 and len(rhs) == 2:
        return [lhs[0], lhs[1], rhs[0]]
    elif len(lhs) == 2 and len(rhs) == 2:
        return [lhs[0], rhs[0]]
    else:
        raise ValueError("Input shapes not supported.")


def brevitas〇matmul_rhs_group_quant〡dtype(lhs_rank_dtype: Tuple[int, int], rhs_rank_dtype: Tuple[int, int], rhs_scale_rank_dtype: Tuple[int, int], rhs_zero_point_rank_dtype: Tuple[int, int], rhs_bit_width: int, rhs_group_size: int) -> int:
    # output dtype is the dtype of the lhs float input
    lhs_rank, lhs_dtype = lhs_rank_dtype
    return lhs_dtype


def brevitas〇matmul_rhs_group_quant〡has_value_semantics(lhs, rhs, rhs_scale, rhs_zero_point, rhs_bit_width, rhs_group_size) -> None:
    return


brevitas_matmul_rhs_group_quant_library = [
    brevitas〇matmul_rhs_group_quant〡shape,
    brevitas〇matmul_rhs_group_quant〡dtype,
    brevitas〇matmul_rhs_group_quant〡has_value_semantics]


class VicunaBase(SharkLLMBase):
    def __init__(
        self,
        model_name,
        hf_model_path="TheBloke/vicuna-7B-1.1-HF",
        max_num_tokens=512,
        device="cpu",
        precision="int8"
    ) -> None:
        super().__init__(model_name, hf_model_path, max_num_tokens)
        self.max_sequence_length = 256
        self.device = device
        self.precision = precision

    def get_tokenizer(self):
        # Retrieve the tokenizer from Huggingface
        tokenizer = AutoTokenizer.from_pretrained(
            self.hf_model_path, use_fast=False
        )
        return tokenizer

    def get_src_model(self):
        # Retrieve the torch model from Huggingface
        kwargs = {"torch_dtype": torch.float}
        vicuna_model = AutoModelForCausalLM.from_pretrained(
            self.hf_model_path, **kwargs
        )
        return vicuna_model

    def combine_mlir_scripts(
        self, first_vicuna_mlir, second_vicuna_mlir, output_name
    ):
        maps1 = []
        maps2 = []
        constants = set()
        f1 = []
        f2 = []
        first_vicuna_mlir = first_vicuna_mlir.splitlines()
        while first_vicuna_mlir:
            line = first_vicuna_mlir.pop(0)
            if re.search("#map\d*\s*=", line):
                maps1.append(line)
            elif re.search("arith.constant", line):
                constants.add(line)
            elif not re.search("module", line):
                line = re.sub("forward", "first_vicuna_forward", line)
                f1.append(line)
        f1 = f1[:-1]
        del first_vicuna_mlir

        for i, map_line in enumerate(maps1):
            map_var = map_line.split(" ")[0]
            map_line = re.sub(f"{map_var}(?!\d)", map_var + "_0", map_line)
            maps1[i] = map_line
            f1 = [
                re.sub(f"{map_var}(?!\d)", map_var + "_0", func_line)
                for func_line in f1
            ]

        second_vicuna_mlir = second_vicuna_mlir.splitlines()
        while second_vicuna_mlir:
            line = second_vicuna_mlir.pop(0)
            if re.search("#map\d*\s*=", line):
                maps2.append(line)
            elif "global_seed" in line:
                continue
            elif re.search("arith.constant", line):
                constants.add(line)
            elif not re.search("module", line):
                line = re.sub("forward", "second_vicuna_forward", line)
                f2.append(line)
        f2 = f2[:-1]

        for i, map_line in enumerate(maps2):
            map_var = map_line.split(" ")[0]
            map_line = re.sub(f"{map_var}(?!\d)", map_var + "_1", map_line)
            maps2[i] = map_line
            f2 = [
                re.sub(f"{map_var}(?!\d)", map_var + "_1", func_line)
                for func_line in f2
            ]

        module_start = (
            'module attributes {torch.debug_module_name = "_lambda"} {'
        )
        module_end = "}"

        global_vars = []
        vnames = []
        global_var_loading1 = []
        global_var_loading2 = []

        counter = 0
        constants = list(constants)
        while constants:
            constant = constants.pop(0)
            vname, vbody = constant.split("=")
            vname = re.sub("%", "", vname)
            vname = vname.strip()
            vbody = re.sub("arith.constant", "", vbody)
            vbody = vbody.strip()
            if len(vbody.split(":"))<2:
                print(constant)
            vdtype = vbody.split(":")[-1].strip()
            fixed_vdtype = vdtype
            if "c1_i64" in vname:
                print(constant)
                counter+=1
            if counter==2:
                counter=0
                print("detected duplicate")
                continue
            vnames.append(vname)
            if "true" not in vname:
                global_vars.append(
                    f"ml_program.global public @{vname}({vbody}) : {fixed_vdtype}"
                )
                global_var_loading1.append(
                    f"\t\t%{vname} = ml_program.global_load_const @{vname} : {fixed_vdtype}"
                )
                global_var_loading2.append(
                    f"\t\t%{vname} = ml_program.global_load_const @{vname} : {fixed_vdtype}"
                )
            else:
                global_vars.append(
                    f"ml_program.global public @{vname}({vbody}) : i1"
                )
                global_var_loading1.append(
                    f"\t\t%{vname} = ml_program.global_load_const @{vname} : i1"
                )
                global_var_loading2.append(
                    f"\t\t%{vname} = ml_program.global_load_const @{vname} : i1"
                )
        new_f1, new_f2 = [], []

        for line in f1:
            if "func.func" in line:
                new_f1.append(line)
                for global_var in global_var_loading1:
                    new_f1.append(global_var)
            else:
                new_f1.append(line)

        for line in f2:
            if "func.func" in line:
                new_f2.append(line)
                for global_var in global_var_loading2:
                    if "c20_i64 = arith.addi %dim_i64, %c1_i64 : i64" in global_var:
                        print(global_var)
                    new_f2.append(global_var)
            else:
                if "c20_i64 = arith.addi %dim_i64, %c1_i64 : i64" in line:
                    new_f2.append("%"+line)
                else:
                    new_f2.append(line)

        f1 = new_f1
        f2 = new_f2
        print(["c20_i64 = arith.addi %dim_i64, %c1_i64 : i64" in x for x in [maps1, maps2, global_vars, f1, f2]])
        whole_string = "\n".join(
            maps1
            + maps2
            + [module_start]
            + global_vars
            + f1
            + f2
            + [module_end]
        )

        f_ = open(output_name, "w+")
        f_.write(whole_string)
        f_.close()

        return whole_string

    
    def generate_new_token(self, params):
        is_first = params["is_first"]
        if is_first:
            prompt = params["prompt"]
            input_ids = self.tokenizer(prompt).input_ids
            input_id_len = len(input_ids)
            input_ids = torch.tensor(input_ids)
            input_ids = input_ids.reshape([1, input_id_len])
            output = self.shark_model.forward(input_ids, is_first=is_first)
        else:
            token = params["token"]
            past_key_values = params["past_key_values"]
            input_ids = [token]
            input_id_len = len(input_ids)
            input_ids = torch.tensor(input_ids)
            input_ids = input_ids.reshape([1, input_id_len])
            output = self.shark_model.forward(
                input_ids, past_key_values=past_key_values, is_first=is_first
            )

        _logits = output["logits"]
        _past_key_values = output["past_key_values"]
        _token = int(torch.argmax(_logits[:, -1, :], dim=1)[0])
        _detok = self.tokenizer.decode(_token)

        ret_dict = {
            "token": _token,
            "detok": _detok,
            "past_key_values": _past_key_values,
        }

        print(f" token : {_token} | detok : {_detok}")

        return ret_dict

class ShardedVicuna(VicunaBase):
    # Class representing Sharded Vicuna Model
    def __init__(
        self,
        model_name,
        hf_model_path="TheBloke/vicuna-7B-1.1-HF",
        max_num_tokens=512,
        device="cuda",
        precision="fp32",
        config_json=None,
        weight_group_size=128,
    ) -> None:
        super().__init__(model_name, hf_model_path, max_num_tokens)
        self.max_sequence_length = 256
        self.device = device
        self.precision = precision
        self.tokenizer = self.get_tokenizer()
        self.config = config_json
        self.weight_group_size = weight_group_size
        self.shark_model = self.compile(device=device)

<<<<<<< HEAD
    def get_tokenizer(self):
        kwargs = {}
        if self.model_name == "llama2":
            kwargs = {
                "use_auth_token": "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"
            }
        if self.model_name == "codegen":
            tokenizer = AutoTokenizer.from_pretrained(
                self.hf_model_path,
                trust_remote_code=True,
            )
        else:
            tokenizer = AutoTokenizer.from_pretrained(
                self.hf_model_path,
                use_fast=False,
                **kwargs,
            )
        return tokenizer

    def get_src_model(self):
        # Retrieve the torch model from Huggingface
        kwargs = {"torch_dtype": torch.float}
        if self.model_name == "llama2":
            kwargs["use_auth_token"] = "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"
        vicuna_model = AutoModelForCausalLM.from_pretrained(
            self.hf_model_path,
            **kwargs,
        )
        return vicuna_model
=======

>>>>>>> 4c1cc21d

    def write_in_dynamic_inputs0(self, module, dynamic_input_size):
        # Current solution for ensuring mlir files support dynamic inputs
        # TODO find a more elegant way to implement this
        new_lines = []
        for line in module.splitlines():
            line = re.sub(f"{dynamic_input_size}x", "?x", line)
            if "?x" in line:
                line = re.sub("tensor.empty\(\)", "tensor.empty(%dim)", line)
            line = re.sub(f" {dynamic_input_size},", " %dim,", line)
            if "tensor.empty" in line and "?x?" in line:
                line = re.sub(
                    "tensor.empty\(%dim\)", "tensor.empty(%dim, %dim)", line
                )
            if "arith.cmpi" in line:
                line = re.sub(f"c{dynamic_input_size}", "dim", line)
            new_lines.append(line)
        new_module = "\n".join(new_lines)
        return new_module

    def write_in_dynamic_inputs1(self, module, dynamic_input_size):
        new_lines = []
        for line in module.splitlines():
            if "dim_42 =" in line:
                continue
            if f"%c{dynamic_input_size}_i64 =" in line:
                new_lines.append(
                    "%dim_42 = tensor.dim %arg1, %c3 : tensor<1x1x1x?xf32>"
                )
                new_lines.append(
                    f"%dim_42_i64 = arith.index_cast %dim_42 : index to i64"
                )
                continue
            line = re.sub(f"{dynamic_input_size}x", "?x", line)
            line = re.sub(f"%c{dynamic_input_size}_i64", "%dim_42_i64", line)
            if "?x" in line:
                line = re.sub(
                    "tensor.empty\(\)", "tensor.empty(%dim_42)", line
                )
            line = re.sub(f" {dynamic_input_size},", " %dim_42,", line)
            if "tensor.empty" in line and "?x?" in line:
                line = re.sub(
                    "tensor.empty\(%dim_42\)",
                    "tensor.empty(%dim_42, %dim_42)",
                    line,
                )
            if "arith.cmpi" in line:
                line = re.sub(f"c{dynamic_input_size}", "dim_42", line)
            new_lines.append(line)
        new_module = "\n".join(new_lines)
        return new_module

    def compile_vicuna_layer(
        self,
        vicuna_layer,
        hidden_states,
        attention_mask,
        position_ids,
        past_key_value0=None,
        past_key_value1=None,
    ):
        # Compile a hidden decoder layer of vicuna
        if past_key_value0 is None and past_key_value1 is None:
            model_inputs = (hidden_states, attention_mask, position_ids)
        else:
            model_inputs = (
                hidden_states,
                attention_mask,
                position_ids,
                past_key_value0,
                past_key_value1,
            )
        mlir_bytecode = import_with_fx(
            vicuna_layer,
            model_inputs,
            precision=self.precision,
            f16_input_mask=[False, False],
            mlir_type="torchscript",
        )
        return mlir_bytecode

    def get_device_index(self, layer_string):
        # Get the device index from the config file
        # In the event that different device indices are assigned to
        # different parts of a layer, a majority vote will be taken and
        # everything will be run on the most commonly used device
        if self.config is None:
            return None
        idx_votes = {}
        for key in self.config.keys():
            if re.search(layer_string, key):
                if int(self.config[key]["gpu"]) in idx_votes.keys():
                    idx_votes[int(self.config[key]["gpu"])] += 1
                else:
                    idx_votes[int(self.config[key]["gpu"])] = 1
        device_idx = max(idx_votes, key=idx_votes.get)
        return device_idx

    def compile_lmhead(
        self, lmh, hidden_states, device="cpu", device_idx=None
    ):
        # compile the lm head of the vicuna model
        # This can be used for both first and second vicuna, so only needs to be run once
        mlir_path = Path(f"lmhead.mlir")
        vmfb_path = Path(f"lmhead.vmfb")
        if mlir_path.exists():
            f_ = open(mlir_path, "rb")
            bytecode = f_.read()
            f_.close()
        else:
            hidden_states = torch_mlir.TensorPlaceholder.like(
                hidden_states, dynamic_axes=[1]
            )

            module = torch_mlir.compile(
                lmh,
                (hidden_states,),
                torch_mlir.OutputType.LINALG_ON_TENSORS,
                use_tracing=False,
                verbose=False,
            )
            bytecode_stream = BytesIO()
            module.operation.write_bytecode(bytecode_stream)
            bytecode = bytecode_stream.getvalue()
            f_ = open(mlir_path, "wb")
            f_.write(bytecode)
            f_.close()

        shark_module = SharkInference(
            bytecode,
            device=device,
            mlir_dialect="tm_tensor",
            device_idx=device_idx,
            mmap=False,
        )
        if vmfb_path.exists():
            shark_module.load_module(vmfb_path)
        else:
            shark_module.save_module(module_name="lmhead")
            shark_module.load_module(vmfb_path)
        compiled_module = LMHeadCompiled(shark_module)
        return compiled_module

    def compile_norm(self, fvn, hidden_states, device="cpu", device_idx=None):
        # compile the normalization layer of the vicuna model
        # This can be used for both first and second vicuna, so only needs to be run once
        mlir_path = Path(f"norm.mlir")
        vmfb_path = Path(f"norm.vmfb")
        if mlir_path.exists():
            f_ = open(mlir_path, "rb")
            bytecode = f_.read()
            f_.close()
        else:
            hidden_states = torch_mlir.TensorPlaceholder.like(
                hidden_states, dynamic_axes=[1]
            )

            module = torch_mlir.compile(
                fvn,
                (hidden_states,),
                torch_mlir.OutputType.LINALG_ON_TENSORS,
                use_tracing=False,
                verbose=False,
            )
            bytecode_stream = BytesIO()
            module.operation.write_bytecode(bytecode_stream)
            bytecode = bytecode_stream.getvalue()
            f_ = open(mlir_path, "wb")
            f_.write(bytecode)
            f_.close()

        shark_module = SharkInference(
            bytecode,
            device=device,
            mlir_dialect="tm_tensor",
            device_idx=device_idx,
            mmap=False,
        )
        if vmfb_path.exists():
            shark_module.load_module(vmfb_path)
        else:
            shark_module.save_module(module_name="norm")
            shark_module.load_module(vmfb_path)
        compiled_module = VicunaNormCompiled(shark_module)
        return compiled_module

    def compile_embedding(self, fve, input_ids, device="cpu", device_idx=None):
        # compile the embedding layer of the vicuna model
        # This can be used for both first and second vicuna, so only needs to be run once
        mlir_path = Path(f"embedding.mlir")
        vmfb_path = Path(f"embedding.vmfb")
        if mlir_path.exists():
            f_ = open(mlir_path, "rb")
            bytecode = f_.read()
            f_.close()
        else:
            input_ids = torch_mlir.TensorPlaceholder.like(
                input_ids, dynamic_axes=[1]
            )
            module = torch_mlir.compile(
                fve,
                (input_ids,),
                torch_mlir.OutputType.LINALG_ON_TENSORS,
                use_tracing=False,
                verbose=False,
            )
            bytecode_stream = BytesIO()
            module.operation.write_bytecode(bytecode_stream)
            bytecode = bytecode_stream.getvalue()
            f_ = open(mlir_path, "wb")
            f_.write(bytecode)
            f_.close()

        shark_module = SharkInference(
            bytecode,
            device=device,
            mlir_dialect="tm_tensor",
            device_idx=device_idx,
            mmap=False,
        )
        if vmfb_path.exists():
            shark_module.load_module(vmfb_path)
        else:
            shark_module.save_module(module_name="embedding")
            shark_module.load_module(vmfb_path)
        compiled_module = VicunaEmbeddingCompiled(shark_module)

        return compiled_module

    def compile_to_vmfb_one_model(
        self, inputs0, layers0, inputs1, layers1, device="cpu"
    ):
        mlirs, modules = [], []
        assert len(layers0) == len(layers1)
        for layer0, layer1, idx in zip(layers0, layers1, range(len(layers0))):
            mlir_path = Path(f"{idx}_full.mlir")
            vmfb_path = Path(f"{idx}_full.vmfb")
            # if vmfb_path.exists():
            #    continue
            if mlir_path.exists():
                # print(f"Found layer {idx} mlir")
                f_ = open(mlir_path, "rb")
                bytecode = f_.read()
                f_.close()
                mlirs.append(bytecode)
            else:
                hidden_states_placeholder0 = TensorPlaceholder.like(
                    inputs0[0], dynamic_axes=[1]
                )
                attention_mask_placeholder0 = TensorPlaceholder.like(
                    inputs0[1], dynamic_axes=[3]
                )
                position_ids_placeholder0 = TensorPlaceholder.like(
                    inputs0[2], dynamic_axes=[1]
                )
                hidden_states_placeholder1 = TensorPlaceholder.like(
                    inputs1[0], dynamic_axes=[1]
                )
                attention_mask_placeholder1 = TensorPlaceholder.like(
                    inputs1[1], dynamic_axes=[3]
                )
                position_ids_placeholder1 = TensorPlaceholder.like(
                    inputs1[2], dynamic_axes=[1]
                )
                pkv0_placeholder = TensorPlaceholder.like(
                    inputs1[3], dynamic_axes=[2]
                )
                pkv1_placeholder = TensorPlaceholder.like(
                    inputs1[4], dynamic_axes=[2]
                )

                print(f"Compiling layer {idx} mlir")
                ts_g = self.compile_vicuna_layer(
                    layer0, inputs0[0], inputs0[1], inputs0[2]
                )
                if self.precision in ["int4", "int8"]:
                    module0 = torch_mlir.compile(
                        ts_g,
                        (
                            hidden_states_placeholder0,
                            inputs0[1],
                            inputs0[2],
                        ),
                        output_type="torch",
                        backend_legal_ops=["brevitas.matmul_rhs_group_quant"],
                        extra_library=brevitas_matmul_rhs_group_quant_library,
                        use_tracing=False,
                        verbose=False,
                    )
                    print(f"[DEBUG] converting torch to linalg")
                    run_pipeline_with_repro_report(
                        module0,
                        "builtin.module(func.func(torch-unpack-torch-tensor),torch-backend-to-linalg-on-tensors-backend-pipeline)",
                        description="Lowering Torch Backend IR -> Linalg-on-Tensors Backend IR",
                    )
                else:
                    module0 = torch_mlir.compile(
                        ts_g,
                        (
                            hidden_states_placeholder0,
                            inputs0[1],
                            inputs0[2],
                        ),
                        torch_mlir.OutputType.LINALG_ON_TENSORS,
                        use_tracing=False,
                        verbose=False,
                    )
                module0 = self.write_in_dynamic_inputs0(str(module0), 137)

                ts_g = self.compile_vicuna_layer(
                    layer1,
                    inputs1[0],
                    inputs1[1],
                    inputs1[2],
                    inputs1[3],
                    inputs1[4],
                )
                if self.precision in ["int4", "int8"]:
                    module1 = torch_mlir.compile(
                        ts_g,
                        (
                            inputs1[0],
                            attention_mask_placeholder1,
                            inputs1[2],
                            pkv0_placeholder,
                            pkv1_placeholder,
                        ),
                        output_type="torch",
                        backend_legal_ops=["brevitas.matmul_rhs_group_quant"],
                        extra_library=brevitas_matmul_rhs_group_quant_library,
                        use_tracing=False,
                        verbose=False,
                    )
                    print(f"[DEBUG] converting torch to linalg")
                    run_pipeline_with_repro_report(
                        module1,
                        "builtin.module(func.func(torch-unpack-torch-tensor),torch-backend-to-linalg-on-tensors-backend-pipeline)",
                        description="Lowering Torch Backend IR -> Linalg-on-Tensors Backend IR",
                    )
                else:
                    module1 = torch_mlir.compile(
                        ts_g,
                        (
                            inputs1[0],
                            attention_mask_placeholder1,
                            inputs1[2],
                            pkv0_placeholder,
                            pkv1_placeholder,
                        ),
                        torch_mlir.OutputType.LINALG_ON_TENSORS,
                        use_tracing=False,
                        verbose=False,
                    )
                module1 = self.write_in_dynamic_inputs1(str(module1), 138)

                module_combined = self.combine_mlir_scripts(
                    module0, module1, f"{idx}_full.mlir"
                )
                mlirs.append(module_combined)

            if vmfb_path.exists():
                # print(f"Found layer {idx} vmfb")
                device_idx = self.get_device_index(
                    f"first_vicuna.model.model.layers.{idx}[\s.$]"
                )
                module = SharkInference(
                    None,
                    device=device,
                    device_idx=idx % 4,
                    mlir_dialect="tm_tensor",
                    mmap=False,
                )
                module.load_module(vmfb_path)
            else:
                print(f"Compiling layer {idx} vmfb")
                device_idx = self.get_device_index(
                    f"first_vicuna.model.model.layers.{idx}[\s.$]"
                )
                module = SharkInference(
                    mlirs[idx],
                    device=device,
                    device_idx=idx % 4,
                    mlir_dialect="tm_tensor",
                    mmap=False,
                )
                module.save_module(
                    module_name=f"{idx}_full",
                    extra_args=[
                        "--iree-vm-target-truncate-unsupported-floats",
                        "--iree-codegen-check-ir-before-llvm-conversion=false",
                        "--iree-vm-bytecode-module-output-format=flatbuffer-binary",
                    ],
                )
                module.load_module(vmfb_path)
            modules.append(module)
        return mlirs, modules

    def get_sharded_model(self, device="cpu"):
        # SAMPLE_INPUT_LEN is used for creating mlir with dynamic inputs, which is currently an increadibly hacky proccess
        # please don't change it
        SAMPLE_INPUT_LEN = 137
        vicuna_model = self.get_src_model()

        if self.precision in ["int4", "int8"]:
            print("Applying weight quantization..")
            weight_bit_width = 4 if self.precision == "int4" else 8
            quantize_model(
                get_model_impl(vicuna_model).layers,
                dtype=torch.float32,
                weight_quant_type="asym",
                weight_bit_width=weight_bit_width,
                weight_param_method="stats",
                weight_scale_precision="float",
                weight_quant_granularity="per_group",
                weight_group_size=self.weight_group_size,
                quantize_weight_zero_point=False,
                input_bit_width=None,
                input_scale_type="float",
                input_param_method="stats",
                input_quant_type="asym",
                input_quant_granularity="per_tensor",
                quantize_input_zero_point=False,
                seqlen=2048,
            )
            print("Weight quantization applied.")

        placeholder_input0 = (
            torch.zeros([1, SAMPLE_INPUT_LEN, 4096]),
            torch.zeros([1, 1, SAMPLE_INPUT_LEN, SAMPLE_INPUT_LEN]),
            torch.zeros([1, SAMPLE_INPUT_LEN], dtype=torch.int64),
        )

        placeholder_input1 = (
            torch.zeros([1, 1, 4096]),
            torch.zeros([1, 1, 1, SAMPLE_INPUT_LEN + 1]),
            torch.zeros([1, 1], dtype=torch.int64),
            torch.zeros([1, 32, SAMPLE_INPUT_LEN, 128]),
            torch.zeros([1, 32, SAMPLE_INPUT_LEN, 128]),
        )

        norm = VicunaNorm(vicuna_model.model.norm)
        device_idx = self.get_device_index(
            r"vicuna\.model\.model\.norm(?:\.|\s|$)"
        )
        print(device_idx)
        norm = self.compile_norm(
            norm,
            torch.zeros([1, SAMPLE_INPUT_LEN, 4096]),
            device=self.device,
            device_idx=device_idx,
        )

        embeddings = VicunaEmbedding(vicuna_model.model.embed_tokens)
        device_idx = self.get_device_index(
            r"vicuna\.model\.model\.embed_tokens(?:\.|\s|$)"
        )
        print(device_idx)
        embeddings = self.compile_embedding(
            embeddings,
            (torch.zeros([1, SAMPLE_INPUT_LEN], dtype=torch.int64)),
            device=self.device,
            device_idx=device_idx,
        )

        lmhead = LMHead(vicuna_model.lm_head)
        device_idx = self.get_device_index(
            r"vicuna\.model\.lm_head(?:\.|\s|$)"
        )
        print(device_idx)
        lmhead = self.compile_lmhead(
            lmhead,
            torch.zeros([1, SAMPLE_INPUT_LEN, 4096]),
            device=self.device,
            device_idx=device_idx,
        )

        layers0 = [
            FirstVicunaLayer(layer) for layer in vicuna_model.model.layers
        ]
        layers1 = [
            SecondVicunaLayer(layer) for layer in vicuna_model.model.layers
        ]
        _, modules = self.compile_to_vmfb_one_model(
            placeholder_input0,
            layers0,
            placeholder_input1,
            layers1,
            device=device,
        )
        shark_layers = [CompiledVicunaLayer(m) for m in modules]

        sharded_model = ShardedVicunaModel(
            vicuna_model,
            shark_layers,
            lmhead,
            embeddings,
            norm,
        )
        return sharded_model

    def compile(self, device="cpu"):
        return self.get_sharded_model(device=device)

    def generate(self, prompt, cli=True):
        # TODO: refactor for cleaner integration

        tokens_generated = []
        _past_key_values = None
        _token = None
        detoks_generated = []
        for iteration in range(self.max_num_tokens):
            params = {
                "prompt": prompt,
                "is_first": iteration == 0,
                "token": _token,
                "past_key_values": _past_key_values,
            }

            generated_token_op = self.generate_new_token(params=params)

            _token = generated_token_op["token"]
            _past_key_values = generated_token_op["past_key_values"]
            _detok = generated_token_op["detok"]

            if _token == 2:
                break
            detoks_generated.append(_detok)
            tokens_generated.append(_token)

        for i in range(len(tokens_generated)):
            if type(tokens_generated[i]) != int:
                tokens_generated[i] = int(tokens_generated[i][0])
        result_output = self.tokenizer.decode(tokens_generated)
        return result_output


    def autocomplete(self, prompt):
        # use First vic alone to complete a story / prompt / sentence.
        pass


class UnshardedVicuna(VicunaBase):
    def __init__(
        self,
        model_name,
        hf_model_path="TheBloke/vicuna-7B-1.1-HF",
        max_num_tokens=512,
        device="cpu",
        precision="int8",
        vicuna_mlir_path=None,
        vicuna_vmfb_path=None,
        load_mlir_from_shark_tank=True,
        low_device_memory=False,
        weight_group_size=128,
        download_vmfb=False,
    ) -> None:
        super().__init__(model_name, hf_model_path, max_num_tokens)
        if self.model_name == "llama2":
            self.hf_model_path = "meta-llama/Llama-2-7b-chat-hf"
        print(f"[DEBUG] hf model name: {self.hf_model_path}")
        self.max_sequence_length = 256
        self.device = device
        self.precision = precision
<<<<<<< HEAD
        self.download_vmfb = download_vmfb
=======
>>>>>>> 4c1cc21d
        self.vicuna_vmfb_path = vicuna_vmfb_path
        self.vicuna_mlir_path = vicuna_mlir_path
        self.load_mlir_from_shark_tank = load_mlir_from_shark_tank
        self.low_device_memory = low_device_memory
        self.weight_group_size = weight_group_size
        if self.vicuna_mlir_path == None:
            self.vicuna_mlir_path = self.get_model_path()
        if self.vicuna_vmfb_path == None:
            self.vicuna_vmfb_path = self.get_model_path(suffix="vmfb")
        self.tokenizer = self.get_tokenizer()
        self.shark_model = self.compile()

    def get_model_path(self, suffix="mlir"):
        safe_device = self.device.split("-")[0]
        if suffix == "mlir":
            return Path(f"vicuna_{self.precision}.{suffix}")
        return Path(
            f"vicuna_{self.precision}_{safe_device}.{suffix}"
        )

    def get_tokenizer(self):
        kwargs = {}
        if self.model_name == "llama2":
            kwargs = {
                "use_auth_token": "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"
            }
        if self.model_name == "codegen":
            tokenizer = AutoTokenizer.from_pretrained(
                self.hf_model_path,
                trust_remote_code=True,
            )
        else:
            tokenizer = AutoTokenizer.from_pretrained(
                self.hf_model_path,
                use_fast=False,
                **kwargs,
            )
        return tokenizer

    def get_src_model(self):
        kwargs = {"torch_dtype": torch.float}
        if self.model_name == "llama2":
            kwargs["use_auth_token"] = "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"
        vicuna_model = AutoModelForCausalLM.from_pretrained(
            self.hf_model_path,
            **kwargs,
        )
        return vicuna_model

    def write_in_dynamic_inputs0(self, module, dynamic_input_size):
        print("[DEBUG] writing dynamic inputs to first vicuna.")
        # Current solution for ensuring mlir files support dynamic inputs
        # TODO find a more elegant way to implement this
        new_lines = []
        module = module.splitlines()
        while module:
            line = module.pop(0)
            line = re.sub(f"{dynamic_input_size}x", "?x", line)
            if "?x" in line:
                line = re.sub("tensor.empty\(\)", "tensor.empty(%dim)", line)
            line = re.sub(f" {dynamic_input_size},", " %dim,", line)
            if "tensor.empty" in line and "?x?" in line:
                line = re.sub(
                    "tensor.empty\(%dim\)", "tensor.empty(%dim, %dim)", line
                )
            if "arith.cmpi" in line:
                line = re.sub(f"c{dynamic_input_size}", "dim", line)
            if "%0 = tensor.empty(%dim) : tensor<?xi64>" in line:
                new_lines.append("%dim = tensor.dim %arg0, %c1 : tensor<1x?xi64>")
            if (
                "%dim = tensor.dim %arg0, %c1 : tensor<1x?xi64>"
                in line
            ):
                continue

            new_lines.append(line)
        return '\n'.join(new_lines)

    def write_in_dynamic_inputs1(self, module):
        print("[DEBUG] writing dynamic inputs to second vicuna.")
        def remove_constant_dim(line):
            if "c19_i64" in line:
                line = re.sub("c19_i64", "dim_i64", line)
            if "19x" in line:
                line = re.sub("19x", "?x", line)
                line = re.sub(
                    "tensor.empty\(\)", "tensor.empty(%dim)", line
                )
            if "tensor.empty" in line and "?x?" in line:
                line = re.sub(
                    "tensor.empty\(%dim\)",
                    "tensor.empty(%dim, %dim)",
                    line,
                )
            if "arith.cmpi" in line:
                line = re.sub("c19", "dim", line)
            if " 19," in line:
                line = re.sub(" 19,", " %dim,", line)
            if "20x" in line:
                line = re.sub("20x", "?x", line)
                line = re.sub(
                    "tensor.empty\(\)", "tensor.empty(%dimp1)", line
                )
            if " 20," in line:
                line = re.sub(" 20,", " %dimp1,", line)
            return line

        module = module.splitlines()
        new_lines = [] 
        #Using a while loop and the pop method to avoid creating a copy of module
        while module:
            line = module.pop(0)
            if "%c19_i64 = arith.constant 19 : i64" in line:
                new_lines.append("%c2 = arith.constant 2 : index")
                new_lines.append(f"%dim_4_int = tensor.dim %arg1, %c2 : tensor<1x32x?x128x{'f16' if self.precision == 'fp16' else 'f32'}>")
                new_lines.append("%dim_i64 = arith.index_cast %dim_4_int : index to i64")
                continue
            if "%c2 = arith.constant 2 : index" in line:
                continue
            if "%c20_i64 = arith.constant 20 : i64" in line:
                new_lines.append("%c1_i64 = arith.constant 1 : i64")
                new_lines.append("c20_i64 = arith.addi %dim_i64, %c1_i64 : i64")
                new_lines.append("%dimp1 = arith.index_cast %c20_i64 : i64 to index")
                continue
            line = remove_constant_dim(line)
            new_lines.append(line)

        return '\n'.join(new_lines)

    def compile(self, download_vmfb=False):
        # Testing : DO NOT Download Vmfbs if not found. Modify later
        # download vmfbs for A100
        supported_devices = ["cuda", "cpu-sync", "cpu-task", "cpu"]
        if (
            not self.vicuna_vmfb_path.exists()
            and self.device in supported_devices
            and self.precision in ["fp32", "fp16", "int8"]
        ):
            if (self.device == "cuda" and self.precision == "fp16") or (
                self.device in ["cpu-sync", "cpu-task"]
                and self.precision == "int8" and download_vmfb
            ):
                download_public_file(
                    f"gs://shark_tank/vicuna/unsharded/vmfb/{self.vicuna_vmfb_path.name}",
                    self.vicuna_vmfb_path.absolute(),
                    single_file=True,
                )
            else:
                pass

        vmfb = get_vmfb_from_path(
            self.vicuna_vmfb_path, self.device, "tm_tensor"
        )
        if vmfb is not None:
            return vmfb

        print(
            f"[DEBUG] vmfb not found at {self.vicuna_vmfb_path.absolute()}. Trying to work with\n"
            f"[DEBUG] mlir path { self.vicuna_mlir_path} {'exists' if self.vicuna_mlir_path.exists() else 'does not exist'}"
        )
        if self.vicuna_mlir_path.exists():
            with open(self.vicuna_mlir_path, "rb") as f:
                combined_module = f.read()
        else:
            mlir_generated = False
            if self.load_mlir_from_shark_tank:
                if self.precision in ["fp32", "fp16", "int8", "int4"]:
                    # download MLIR from shark_tank
                    download_public_file(
                        f"gs://shark_tank/vicuna/unsharded/mlir/{self.vicuna_mlir_path.name}",
                        self.vicuna_mlir_path.absolute(),
                        single_file=True,
                    )
                    if self.vicuna_mlir_path.exists():
                        with open(self.vicuna_mlir_path, "rb") as f:
                            bytecode = f.read()
                        mlir_generated = True
                    else:
                        raise ValueError(
                            f"MLIR not found at {self.vicuna_mlir_path.absolute()}"
                            " after downloading! Please check path and try again"
                        )
                else:
                    print(
                        f"Only fp32/fp16/int8/int4 mlir added to tank, generating {self.precision} mlir on device."
                    )
<<<<<<< HEAD

            if not mlir_generated:
                # Select a compilation prompt such that the resulting input_ids
                # from the model's tokenizer has shape [1, 19]
                if self.model_name == "codegen":
                    compilation_prompt = "def hello_world():\n    print('Hello World')\n    print('Hello World')"
                else:
                    compilation_prompt = "".join(["0" for _ in range(17)])
=======
>>>>>>> 4c1cc21d
            combined_module = None
            if Path("first.mlir").exists():
                print("loading first.mlir")
                with open(Path("first.mlir"), "r") as f:
                    first_module = f.read()
            else:
                compilation_prompt = "".join(["0" for _ in range(17)])
                compilation_input_ids = self.tokenizer(
                    compilation_prompt,
                    return_tensors="pt",
                ).input_ids
                compilation_input_ids = torch.tensor(
                    compilation_input_ids
                ).reshape([1, 19])
                firstVicunaCompileInput = (compilation_input_ids,)
                model = FirstVicuna(
                    self.hf_model_path,
                    self.precision,
                    self.weight_group_size,
                    self.model_name,
                )

                print(f"[DEBUG] generating torchscript graph")
                ts_graph = import_with_fx(
                    model,
                    firstVicunaCompileInput,
                    is_f16=self.precision
                    == "fp16",  # TODO: Remove from import_with_fx args and fix all calls
                    precision=self.precision,
                    f16_input_mask=[False, False],
                    mlir_type="torchscript",
                )
                del model

                firstVicunaCompileInput = list(firstVicunaCompileInput)
                firstVicunaCompileInput[0] = torch_mlir.TensorPlaceholder.like(
                    firstVicunaCompileInput[0], dynamic_axes=[1]
                )
                firstVicunaCompileInput = tuple(firstVicunaCompileInput)
                first_module = None
                print(f"[DEBUG] generating torch mlir")
                if self.precision in ["int4", "int8"]:
                    first_module = torch_mlir.compile(
                        ts_graph,
                        [*firstVicunaCompileInput],
                        output_type=torch_mlir.OutputType.TORCH,
                        backend_legal_ops=["brevitas.matmul_rhs_group_quant"],
                        extra_library=brevitas_matmul_rhs_group_quant_library,
                        use_tracing=False,
                        verbose=False,
                    )
                    print(f"[DEBUG] converting torch to linalg")
                    run_pipeline_with_repro_report(
                        first_module,
<<<<<<< HEAD
                        "builtin.module(func.func(torch-unpack-torch-tensor),torch-backend-to-linalg-on-tensors-backend-pipeline)",
=======
                        "builtin.module(torch-backend-to-linalg-on-tensors-backend-pipeline)",
>>>>>>> 4c1cc21d
                        description="Lowering Torch Backend IR -> Linalg-on-Tensors Backend IR",
                    )
                else:
                    first_module = torch_mlir.compile(
                        ts_graph,
                        [*firstVicunaCompileInput],
                        torch_mlir.OutputType.LINALG_ON_TENSORS,
                        use_tracing=False,
                        verbose=False,
                    )
                del ts_graph

                
                first_module = self.write_in_dynamic_inputs0(str(first_module), dynamic_input_size=19)
<<<<<<< HEAD

                with open("first.mlir", "w+") as f:
                    f.write(first_module)

=======

                with open("first.mlir", "w+") as f:
                    f.write(first_module)

>>>>>>> 4c1cc21d
            if Path("second.mlir").exists():
                print("loading second.mlir")
                with open(Path("second.mlir"), "r") as f:
                    second_module = f.read()
            else:
                compilation_input_ids = torch.zeros([1, 1], dtype=torch.int64)
                pkv = tuple(
                    (torch.zeros([1, 32, 19, 128], dtype=torch.float32))
                    for _ in range(64)
                )
                secondVicunaCompileInput = (compilation_input_ids,) + pkv
                model = SecondVicuna(
                    self.hf_model_path,
                    self.precision,
                    self.weight_group_size,
                    self.model_name,
                )

                print(f"[DEBUG] generating torchscript graph")
                ts_graph = import_with_fx(
                    model,
                    secondVicunaCompileInput,
                    is_f16=self.precision == "fp16",
                    precision=self.precision,
                    f16_input_mask=[False] + [True] * 64,
                    mlir_type="torchscript",
                )
                if self.precision == "fp16":
                    secondVicunaCompileInput = get_f16_inputs(
                        secondVicunaCompileInput,
                        True,
                        f16_input_mask=[False] + [True] * 64,
                    )
                secondVicunaCompileInput = list(secondVicunaCompileInput)
                for i in range(len(secondVicunaCompileInput)):
                    if i != 0:
                        secondVicunaCompileInput[
                            i
                        ] = torch_mlir.TensorPlaceholder.like(
                            secondVicunaCompileInput[i], dynamic_axes=[2]
                        )
                secondVicunaCompileInput = tuple(secondVicunaCompileInput)

                print(f"[DEBUG] generating torch mlir")
                if self.precision in ["int4", "int8"]:
                    second_module = torch_mlir.compile(
                        ts_graph,
                        [*secondVicunaCompileInput],
                        output_type=torch_mlir.OutputType.TORCH,
                        backend_legal_ops=["brevitas.matmul_rhs_group_quant"],
                        extra_library=brevitas_matmul_rhs_group_quant_library,
                        use_tracing=False,
                        verbose=False,
                    )
                    print(f"[DEBUG] converting torch to linalg")
                    run_pipeline_with_repro_report(
                        second_module,
<<<<<<< HEAD
                        "builtin.module(func.func(torch-unpack-torch-tensor),torch-backend-to-linalg-on-tensors-backend-pipeline)",
=======
                        "builtin.module(torch-backend-to-linalg-on-tensors-backend-pipeline)",
>>>>>>> 4c1cc21d
                        description="Lowering Torch Backend IR -> Linalg-on-Tensors Backend IR",
                    )
                else:
                    second_module = torch_mlir.compile(
                        ts_graph,
                        [*secondVicunaCompileInput],
                        torch_mlir.OutputType.LINALG_ON_TENSORS,
                        use_tracing=False,
                        verbose=False,
                    )
                print("[DEBUG] successfully converted second vicuna to linalg.")
                second_module = str(second_module)
                second_module = self.write_in_dynamic_inputs1(second_module)
                with open("second.mlir", "w+") as f:
                    f.write(second_module)
                    
            combined_module = self.combine_mlir_scripts(first_module, second_module, self.vicuna_mlir_path)
            del first_module, second_module


        
        shark_module = SharkInference(
            mlir_module=combined_module, device=self.device, mlir_dialect="tm_tensor"
        )
        path = shark_module.save_module(
            self.vicuna_vmfb_path.parent.absolute(),
            self.vicuna_vmfb_path.stem,
            extra_args=[
                "--iree-vm-target-truncate-unsupported-floats",
                "--iree-codegen-check-ir-before-llvm-conversion=false",
                "--iree-vm-bytecode-module-output-format=flatbuffer-binary",
            ],
        )
        print("Saved first vic vmfb at ", str(path))
        shark_module.load_module(path)

        self.module = shark_module


    def decode_tokens(self, res_tokens):
        for i in range(len(res_tokens)):
            if type(res_tokens[i]) != int:
                res_tokens[i] = int(res_tokens[i][0])

        skip_sp_tok = True if self.model_name == "codegen" else False
        res_str = self.tokenizer.decode(
            res_tokens, skip_special_tokens=skip_sp_tok
        )
        return res_str

    def generate(self, prompt, cli=True):
        # TODO: refactor for cleaner integration
        import gc
        
        res_tokens = []
        params = {
            "prompt": prompt,
            "is_first": True,
            "fv": self.module
            if self.first_vic == None
            else self.first_vic,
        }

        generated_token_op = self.generate_new_token(params=params)

        token = generated_token_op["token"]
        logits = generated_token_op["logits"]
        pkv = generated_token_op["pkv"]
        detok = generated_token_op["detok"]
        yield detok

        res_tokens.append(token)
        if cli:
            print(f"Assistant: {detok}", end=" ", flush=True)


        for _ in range(self.max_num_tokens - 2):
            params = {
                "prompt": None,
                "is_first": False,
                "logits": logits,
                "pkv": pkv,
                "sv": self.module
            }

            generated_token_op = self.generate_new_token(params=params)

            token = generated_token_op["token"]
            logits = generated_token_op["logits"]
            pkv = generated_token_op["pkv"]
            detok = generated_token_op["detok"]

            if token == 2 and self.model_name != "codegen":
                break
            res_tokens.append(token)
            if detok == "<0x0A>":
                if cli:
                    print("\n", end="", flush=True)
            else:
                if cli:
                    print(f"{detok}", end=" ", flush=True)

            if len(res_tokens) % 3 == 0:
                part_str = self.decode_tokens(res_tokens)
                yield part_str


        res_str = self.decode_tokens(res_tokens)
        # print(f"[DEBUG] final output : \n{res_str}")
        yield res_str


    def autocomplete(self, prompt):
        # use First vic alone to complete a story / prompt / sentence.
        pass


if __name__ == "__main__":
    args, unknown = parser.parse_known_args()
    model_map = {
        "llama2_7b": "meta-llama/Llama-2-7b-chat-hf",
        "llama2_70b": "meta-llama/Llama-2-70b-chat-hf",
        "codegen": "Salesforce/codegen25-7b-multi",
        "vicuna1p3": "lmsys/vicuna-7b-v1.3",
        "vicuna": "TheBloke/vicuna-7B-1.1-HF",
    }

    hf_model_id = model_map[args.model_to_run]

    vic = None
    if not args.sharded:
        vic_mlir_path = (
            None
            if args.vicuna_mlir_path is None
            else Path(args.vicuna_mlir_path)
        )
        vic_vmfb_path = (
            None
            if args.vicuna_vmfb_path is None
            else Path(args.vicuna_vmfb_path)
        )
        vic = UnshardedVicuna(
            "vicuna",
            hf_model_id,
            device=args.device,
            precision=args.precision,
            vicuna_mlir_path=vic_mlir_path,
            vicuna_vmfb_path=vic_vmfb_path,
            load_mlir_from_shark_tank=args.load_mlir_from_shark_tank,
            weight_group_size=args.weight_group_size,
            download_vmfb=args.download_vmfb,
        )
    else:
        if args.config is not None:
            config_file = open(args.config)
            config_json = json.load(config_file)
            config_file.close()
        else:
            config_json = None
        vic = ShardedVicuna(
            "vicuna",
            hf_model_id,
            device=args.device,
            precision=args.precision,
            config_json=config_json,
            weight_group_size=args.weight_group_size,
        )
    system_message = "A chat between a curious user and an artificial intelligence assistant. The assistant gives helpful, detailed, and polite answers to the user's questions.\n"
    prologue_prompt = "ASSISTANT:\n"

    from apps.stable_diffusion.web.ui.stablelm_ui import chat, set_vicuna_model
    history = []
    set_vicuna_model(vic)
    while True:
        # TODO: Add break condition from user input
        user_prompt = input("User: ")
        history.append([user_prompt,""])
        history = list(chat(system_message, history, model="vicuna=>TheBloke/vicuna-7B-1.1-HF", device=args.device, precision=args.precision, cli=args.cli))[0]
<|MERGE_RESOLUTION|>--- conflicted
+++ resolved
@@ -356,7 +356,6 @@
         self.weight_group_size = weight_group_size
         self.shark_model = self.compile(device=device)
 
-<<<<<<< HEAD
     def get_tokenizer(self):
         kwargs = {}
         if self.model_name == "llama2":
@@ -386,9 +385,7 @@
             **kwargs,
         )
         return vicuna_model
-=======
-
->>>>>>> 4c1cc21d
+
 
     def write_in_dynamic_inputs0(self, module, dynamic_input_size):
         # Current solution for ensuring mlir files support dynamic inputs
@@ -952,10 +949,7 @@
         self.max_sequence_length = 256
         self.device = device
         self.precision = precision
-<<<<<<< HEAD
         self.download_vmfb = download_vmfb
-=======
->>>>>>> 4c1cc21d
         self.vicuna_vmfb_path = vicuna_vmfb_path
         self.vicuna_mlir_path = vicuna_mlir_path
         self.load_mlir_from_shark_tank = load_mlir_from_shark_tank
@@ -1142,7 +1136,7 @@
                     print(
                         f"Only fp32/fp16/int8/int4 mlir added to tank, generating {self.precision} mlir on device."
                     )
-<<<<<<< HEAD
+
 
             if not mlir_generated:
                 # Select a compilation prompt such that the resulting input_ids
@@ -1151,8 +1145,7 @@
                     compilation_prompt = "def hello_world():\n    print('Hello World')\n    print('Hello World')"
                 else:
                     compilation_prompt = "".join(["0" for _ in range(17)])
-=======
->>>>>>> 4c1cc21d
+
             combined_module = None
             if Path("first.mlir").exists():
                 print("loading first.mlir")
@@ -1207,11 +1200,8 @@
                     print(f"[DEBUG] converting torch to linalg")
                     run_pipeline_with_repro_report(
                         first_module,
-<<<<<<< HEAD
                         "builtin.module(func.func(torch-unpack-torch-tensor),torch-backend-to-linalg-on-tensors-backend-pipeline)",
-=======
-                        "builtin.module(torch-backend-to-linalg-on-tensors-backend-pipeline)",
->>>>>>> 4c1cc21d
+
                         description="Lowering Torch Backend IR -> Linalg-on-Tensors Backend IR",
                     )
                 else:
@@ -1226,17 +1216,10 @@
 
                 
                 first_module = self.write_in_dynamic_inputs0(str(first_module), dynamic_input_size=19)
-<<<<<<< HEAD
 
                 with open("first.mlir", "w+") as f:
                     f.write(first_module)
 
-=======
-
-                with open("first.mlir", "w+") as f:
-                    f.write(first_module)
-
->>>>>>> 4c1cc21d
             if Path("second.mlir").exists():
                 print("loading second.mlir")
                 with open(Path("second.mlir"), "r") as f:
@@ -1294,11 +1277,8 @@
                     print(f"[DEBUG] converting torch to linalg")
                     run_pipeline_with_repro_report(
                         second_module,
-<<<<<<< HEAD
                         "builtin.module(func.func(torch-unpack-torch-tensor),torch-backend-to-linalg-on-tensors-backend-pipeline)",
-=======
-                        "builtin.module(torch-backend-to-linalg-on-tensors-backend-pipeline)",
->>>>>>> 4c1cc21d
+
                         description="Lowering Torch Backend IR -> Linalg-on-Tensors Backend IR",
                     )
                 else:
