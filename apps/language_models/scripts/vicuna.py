import torch
import torch_mlir
from transformers import AutoTokenizer, AutoModelForCausalLM
from io import BytesIO
from pathlib import Path
import re
from shark.shark_inference import SharkInference
from tqdm import tqdm
from torch_mlir import TensorPlaceholder
<<<<<<< HEAD
from apps.language_models.utils import modeling


import argparse
=======
from apps.language_models.utils import get_torch_mlir_module_bytecode
>>>>>>> 19c0ae37


class FirstVicunaLayer(torch.nn.Module):
    def __init__(self, model):
        super().__init__()
        self.model = model

    def forward(self, hidden_states, attention_mask, position_ids):
        outputs = self.model(
            hidden_states,
            attention_mask=attention_mask,
            position_ids=position_ids,
            use_cache=True,
        )
        next_hidden_states = outputs[0]
        past_key_value_out0, past_key_value_out1 = (
            outputs[-1][0],
            outputs[-1][1],
        )

        return (
            next_hidden_states,
            past_key_value_out0,
            past_key_value_out1,
        )


class SecondVicunaLayer(torch.nn.Module):
    def __init__(self, model):
        super().__init__()
        self.model = model

    def forward(
        self,
        hidden_states,
        attention_mask,
        position_ids,
        past_key_value0,
        past_key_value1,
    ):
        outputs = self.model(
            hidden_states,
            attention_mask=attention_mask,
            position_ids=position_ids,
            past_key_value=(
                past_key_value0,
                past_key_value1,
            ),
            use_cache=True,
        )
        next_hidden_states = outputs[0]
        past_key_value_out0, past_key_value_out1 = (
            outputs[-1][0],
            outputs[-1][1],
        )

        return (
            next_hidden_states,
            past_key_value_out0,
            past_key_value_out1,
        )


class CompiledFirstVicunaLayer(torch.nn.Module):
    def __init__(self, shark_module):
        super().__init__()
        self.model = shark_module

    def forward(
        self,
        hidden_states,
        attention_mask,
        position_ids,
        past_key_value=None,
        output_attentions=False,
        use_cache=True,
    ):
        hidden_states = hidden_states.detach()
        attention_mask = attention_mask.detach()
        position_ids = position_ids.detach()
        output = self.model(
            "forward",
            (
                hidden_states,
                attention_mask,
                position_ids,
            ),
        )

        output0 = torch.tensor(output[0])
        output1 = torch.tensor(output[1])
        output2 = torch.tensor(output[2])

        return (
            output0,
            (
                output1,
                output2,
            ),
        )


class CompiledSecondVicunaLayer(torch.nn.Module):
    def __init__(self, shark_module):
        super().__init__()
        self.model = shark_module

    def forward(
        self,
        hidden_states,
        attention_mask,
        position_ids,
        past_key_value,
        output_attentions=False,
        use_cache=True,
    ):
        hidden_states = hidden_states.detach()
        attention_mask = attention_mask.detach()
        position_ids = position_ids.detach()
        pkv0 = past_key_value[0].detach()
        pkv1 = past_key_value[1].detach()
        output = self.model(
            "forward",
            (
                hidden_states,
                attention_mask,
                position_ids,
                pkv0,
                pkv1,
            ),
        )

        output0 = torch.tensor(output[0])
        output1 = torch.tensor(output[1])
        output2 = torch.tensor(output[2])

        return (
            output0,
            (
                output1,
                output2,
            ),
        )


class ShardedVicunaModel(torch.nn.Module):
    def __init__(self, model, layers0, layers1):
        super().__init__()
        self.model = model
        assert len(layers0) == len(model.model.layers)
        # self.model.model.layers = torch.nn.modules.container.ModuleList(layers0)
        self.model.model.config.use_cache = True
        self.model.model.config.output_attentions = False
        self.layers0 = layers0
        self.layers1 = layers1

    def forward(
        self,
        input_ids,
        is_first=True,
        past_key_values=None,
        attention_mask=None,
    ):
        if is_first:
            self.model.model.layers = torch.nn.modules.container.ModuleList(
                self.layers0
            )
            return self.model.forward(input_ids, attention_mask=attention_mask)
        else:
            self.model.model.layers = torch.nn.modules.container.ModuleList(
                self.layers1
            )
            return self.model.forward(
                input_ids,
                attention_mask=attention_mask,
                past_key_values=past_key_values,
            )


def write_in_dynamic_inputs0(module, dynamic_input_size):
    new_lines = []
    for line in module.splitlines():
        line = re.sub(f"{dynamic_input_size}x", "?x", line)
        if "?x" in line:
            line = re.sub("tensor.empty\(\)", "tensor.empty(%dim)", line)
        line = re.sub(f" {dynamic_input_size},", " %dim,", line)
        if "tensor.empty" in line and "?x?" in line:
            line = re.sub(
                "tensor.empty\(%dim\)", "tensor.empty(%dim, %dim)", line
            )
        if "arith.cmpi" in line:
            line = re.sub(f"c{dynamic_input_size}", "dim", line)
        new_lines.append(line)
    new_module = "\n".join(new_lines)
    return new_module


def write_in_dynamic_inputs1(module, dynamic_input_size):
    new_lines = []
    for line in module.splitlines():
        if "dim_42 =" in line:
            continue
        if f"%c{dynamic_input_size}_i64 =" in line:
            new_lines.append(
                "%dim_42 = tensor.dim %arg1, %c3 : tensor<1x1x1x?xf32>"
            )
            new_lines.append(
                f"%dim_42_i64 = arith.index_cast %dim_42 : index to i64"
            )
            continue
        line = re.sub(f"{dynamic_input_size}x", "?x", line)
        if "?x" in line:
            line = re.sub("tensor.empty\(\)", "tensor.empty(%dim_42)", line)
        line = re.sub(f" {dynamic_input_size},", " %dim_42,", line)
        if "tensor.empty" in line and "?x?" in line:
            line = re.sub(
                "tensor.empty\(%dim_42\)",
                "tensor.empty(%dim_42, %dim_42)",
                line,
            )
        if "arith.cmpi" in line:
            line = re.sub(f"c{dynamic_input_size}", "dim_42", line)
        new_lines.append(line)
    new_module = "\n".join(new_lines)
    return new_module


def compile_vicuna_layer(
    vicuna_layer,
    hidden_states,
    attention_mask,
    position_ids,
    past_key_value0=None,
    past_key_value1=None,
):
    if past_key_value0 is None and past_key_value1 is None:
        model_inputs = (hidden_states, attention_mask, position_ids)
    else:
        model_inputs = (
            hidden_states,
            attention_mask,
            position_ids,
            past_key_value0,
            past_key_value1,
        )
    mlir_bytecode = get_torch_mlir_module_bytecode(vicuna_layer, model_inputs)
    return mlir_bytecode


def get_model_and_tokenizer(path="TheBloke/vicuna-7B-1.1-HF"):
    kwargs = {"torch_dtype": torch.float}
    vicuna_model = AutoModelForCausalLM.from_pretrained(path, **kwargs)
    tokenizer = AutoTokenizer.from_pretrained(path, use_fast=False)
    return vicuna_model, tokenizer


def get_tokenizer(path="TheBloke/vicuna-7B-1.1-HF"):
    kwargs = {"torch_dtype": torch.float}
    vicuna_model = AutoModelForCausalLM.from_pretrained(path, **kwargs)
    tokenizer = AutoTokenizer.from_pretrained(path, use_fast=False)
    return vicuna_model, tokenizer


def compile_to_vmfb(inputs, layers, is_first=True):
    mlirs, modules = [], []
    for idx, layer in tqdm(enumerate(layers), desc="Getting mlirs"):
        if is_first:
            mlir_path = Path(f"{idx}_0.mlir")
            vmfb_path = Path(f"{idx}_0.vmfb")
        else:
            mlir_path = Path(f"{idx}_1.mlir")
            vmfb_path = Path(f"{idx}_1.vmfb")
        if vmfb_path.exists():
            continue
        if mlir_path.exists():
            # print(f"Found layer {idx} mlir")
            f_ = open(mlir_path, "rb")
            bytecode = f_.read()
            f_.close()
        else:
            hidden_states_placeholder = TensorPlaceholder.like(
                inputs[0], dynamic_axes=[1]
            )
            attention_mask_placeholder = TensorPlaceholder.like(
                inputs[1], dynamic_axes=[3]
            )
            position_ids_placeholder = TensorPlaceholder.like(
                inputs[2], dynamic_axes=[1]
            )
            if not is_first:
                pkv0_placeholder = TensorPlaceholder.like(
                    inputs[3], dynamic_axes=[2]
                )
                pkv1_placeholder = TensorPlaceholder.like(
                    inputs[4], dynamic_axes=[2]
                )
            print(f"Compiling layer {idx} mlir")
            if is_first:
                ts_g = compile_vicuna_layer(
                    layer, inputs[0], inputs[1], inputs[2]
                )
                module = torch_mlir.compile(
                    ts_g,
                    (
                        hidden_states_placeholder,
                        inputs[1],
                        inputs[2],
                    ),
                    torch_mlir.OutputType.LINALG_ON_TENSORS,
                    use_tracing=False,
                    verbose=False,
                )
            else:
                ts_g = compile_vicuna_layer(
                    layer,
                    inputs[0],
                    inputs[1],
                    inputs[2],
                    inputs[3],
                    inputs[4],
                )
                module = torch_mlir.compile(
                    ts_g,
                    (
                        inputs[0],
                        attention_mask_placeholder,
                        inputs[2],
                        pkv0_placeholder,
                        pkv1_placeholder,
                    ),
                    torch_mlir.OutputType.LINALG_ON_TENSORS,
                    use_tracing=False,
                    verbose=False,
                )

            # bytecode_stream = BytesIO()
            # module.operation.write_bytecode(bytecode_stream)
            # bytecode = bytecode_stream.getvalue()

            if is_first:
                module = write_in_dynamic_inputs0(str(module), 137)
                bytecode = module.encode("UTF-8")
                bytecode_stream = BytesIO(bytecode)
                bytecode = bytecode_stream.read()

            else:
                module = write_in_dynamic_inputs1(str(module), 138)
                if idx in [0, 5, 6, 7]:
                    module_str = module
                    module_str = module_str.splitlines()
                    new_lines = []
                    for line in module_str:
                        if len(line) < 1000:
                            new_lines.append(line)
                        else:
                            new_lines.append(line[:999])
                    module_str = "\n".join(new_lines)
                    f1_ = open(f"{idx}_1_test.mlir", "w+")
                    f1_.write(module_str)
                    f1_.close()

                bytecode = module.encode("UTF-8")
                bytecode_stream = BytesIO(bytecode)
                bytecode = bytecode_stream.read()

            f_ = open(mlir_path, "wb")
            f_.write(bytecode)
            f_.close()
        mlirs.append(bytecode)

    for idx, layer in tqdm(enumerate(layers), desc="compiling modules"):
        if is_first:
            vmfb_path = Path(f"{idx}_0.vmfb")
            if idx < 25:
                device = "cpu"
            else:
                device = "cpu"
            if vmfb_path.exists():
                # print(f"Found layer {idx} vmfb")
                module = SharkInference(
                    None, device=device, mlir_dialect="tm_tensor"
                )
                module.load_module(vmfb_path)
            else:
                print(f"Compiling layer {idx} vmfb")
                module = SharkInference(
                    mlirs[idx], device=device, mlir_dialect="tm_tensor"
                )
                module.save_module(
                    module_name=f"{idx}_0",
                    extra_args=[
                        "--iree-hal-dump-executable-sources-to=ies",
                        "--iree-vm-target-truncate-unsupported-floats",
                        "--iree-codegen-check-ir-before-llvm-conversion=false",
                        "--iree-vm-bytecode-module-output-format=flatbuffer-binary",
                    ],
                )
                module.load_module(vmfb_path)
            modules.append(module)
        else:
            vmfb_path = Path(f"{idx}_1.vmfb")
            if idx < 25:
                device = "cpu"
            else:
                device = "cpu"
            if vmfb_path.exists():
                # print(f"Found layer {idx} vmfb")
                module = SharkInference(
                    None, device=device, mlir_dialect="tm_tensor"
                )
                module.load_module(vmfb_path)
            else:
                print(f"Compiling layer {idx} vmfb")
                module = SharkInference(
                    mlirs[idx], device=device, mlir_dialect="tm_tensor"
                )
                module.save_module(
                    module_name=f"{idx}_1",
                    extra_args=[
                        "--iree-hal-dump-executable-sources-to=ies",
                        "--iree-vm-target-truncate-unsupported-floats",
                        "--iree-codegen-check-ir-before-llvm-conversion=false",
                        "--iree-vm-bytecode-module-output-format=flatbuffer-binary",
                    ],
                )
                module.load_module(vmfb_path)
            modules.append(module)

    return mlirs, modules


def get_sharded_model():
    # SAMPLE_INPUT_LEN is used for creating mlir with dynamic inputs, which is currently an increadibly hacky proccess
    # please don't change it
    SAMPLE_INPUT_LEN = 137
    vicuna_model = get_model_and_tokenizer()[0]

    placeholder_input0 = (
        torch.zeros([1, SAMPLE_INPUT_LEN, 4096]),
        torch.zeros([1, 1, SAMPLE_INPUT_LEN, SAMPLE_INPUT_LEN]),
        torch.zeros([1, SAMPLE_INPUT_LEN], dtype=torch.int64),
    )

    placeholder_input1 = (
        torch.zeros([1, 1, 4096]),
        torch.zeros([1, 1, 1, SAMPLE_INPUT_LEN + 1]),
        torch.zeros([1, 1], dtype=torch.int64),
        torch.zeros([1, 32, SAMPLE_INPUT_LEN, 128]),
        torch.zeros([1, 32, SAMPLE_INPUT_LEN, 128]),
    )

    layers0 = [FirstVicunaLayer(layer) for layer in vicuna_model.model.layers]
    _, modules0 = compile_to_vmfb(placeholder_input0, layers0, is_first=True)
    shark_layers0 = [CompiledFirstVicunaLayer(m) for m in modules0]

    layers1 = [SecondVicunaLayer(layer) for layer in vicuna_model.model.layers]
    _, modules1 = compile_to_vmfb(placeholder_input1, layers1, is_first=False)
    shark_layers1 = [CompiledSecondVicunaLayer(m) for m in modules1]

    sharded_model = ShardedVicunaModel(
        vicuna_model, shark_layers0, shark_layers1
    )
    return sharded_model


<<<<<<< HEAD
import argparse

parser = argparse.ArgumentParser(
    prog="vicuna runner",
    description="runs a vicuna model",
)

parser.add_argument(
    "--precision", "-p", default="fp32", help="fp32, fp16, int8, int4"
)
parser.add_argument(
    "--device", "-d", default="vulkan", help="vulkan, cpu, cuda"
)
parser.add_argument(
    "--sharded",
    "-s",
    action=argparse.BooleanOptionalAction,
    default=True,
    help="use a sharded model",
)
=======
def generate(
    sharded_model, tokenizer, past_key_values, prompt, max_response_len
):
    new_sentence = []
    input_ids = tokenizer(prompt).input_ids
    for iteration in range(max_response_len):
        original_input_ids = input_ids
        input_id_len = len(input_ids)
        input_ids = torch.tensor(input_ids)
        input_ids = input_ids.reshape([1, input_id_len])

        if iteration == 0:
            output = sharded_model.forward(input_ids, is_first=True)
        else:
            output = sharded_model.forward(
                input_ids, past_key_values=past_key_values, is_first=False
            )
        logits = output["logits"]
        past_key_values = output["past_key_values"]
        new_token = int(torch.argmax(logits[:, -1, :], dim=1)[0])
        if new_token == 2:
            break
        new_sentence += [new_token]
        tokens.append(new_token)
        original_input_ids.append(new_token)
        input_ids = [new_token]

    for i in range(len(tokens)):
        if type(tokens[i]) != int:
            tokens[i] = int(tokens[i][0])
    return new_sentence


def generate_new_token(shark_model, tokenizer, params):
    # TODO : Add warnings and exits for improper params
    input_ids = params["input_ids"]
    iteration = params["iteration"]
    past_key_values = params["past_key_values"]

    input_id_len = len(input_ids)
    input_ids = torch.tensor(input_ids)
    input_ids = input_ids.reshape([1, input_id_len])

    if iteration == 0:
        output = shark_model.forward(input_ids, is_first=True)
    else:
        output = shark_model.forward(
            input_ids, past_key_values=past_key_values, is_first=False
        )
    logits = output["logits"]
    past_key_values = output["past_key_values"]
    new_token = int(torch.argmax(logits[:, -1, :], dim=1)[0])
    detok = tokenizer.decode(new_token)

    ret_dict = {
        "new_token": new_token,
        "detok": detok,
        "past_key_values": past_key_values,
    }
    return ret_dict

>>>>>>> 19c0ae37

if __name__ == "__main__":
    args = parser.parse_args()
    prompt_history = "A chat between a curious user and an artificial intelligence assistant. The assistant gives helpful, detailed, and polite answers to the user's questions.\n"
    prologue_prompt = "ASSISTANT:\n"
    if args.sharded:
        model = get_sharded_model()
    else:
        model = modeling.get_vicuna_model(
            device=args.device, precision=args.precision
        )
    tokenizer = get_model_and_tokenizer()[1]
    past_key_values = None
    while True:
        print("\n\n")
        user_prompt = input("User: ")
        prompt_history = (
            prompt_history + "USER:\n" + user_prompt + prologue_prompt
        )
        prompt = prompt_history.strip()
        max_response_len = 1000
        input_ids = tokenizer(prompt).input_ids
        tokens = input_ids
        print("Robot:", end=" ")
        new_sentence = []
        past_key_values = None  # for iteration 0
        for iteration in range(max_response_len):
            original_input_ids = input_ids

<<<<<<< HEAD
            if iteration == 0:
                output = model.forward(input_ids, is_first=True)
            else:
                output = model.forward(
                    input_ids, past_key_values=past_key_values, is_first=False
                )
            logits = output["logits"]
            past_key_values = output["past_key_values"]
            new_token = int(torch.argmax(logits[:, -1, :], dim=1)[0])
=======
            params = {
                "past_key_values": past_key_values,
                "input_ids": input_ids,
                "iteration": iteration,
            }
            generated_token_op = generate_new_token(
                sharded_model, tokenizer, params
            )
            # extract result from generate new token
            new_token = generated_token_op["new_token"]
            detok = generated_token_op["detok"]
            past_key_values = generated_token_op["past_key_values"]

>>>>>>> 19c0ae37
            if new_token == 2:
                break
            new_sentence += [new_token]
            tokens.append(new_token)
            if detok == "<0x0A>":
                print("\n", end="", flush=True)
            else:
                print(f"{detok}", end=" ", flush=True)
            original_input_ids.append(new_token)
            input_ids = [new_token]

        for i in range(len(tokens)):
            if type(tokens[i]) != int:
                tokens[i] = int(tokens[i][0])
        new_sentence_str = tokenizer.decode(new_sentence)
        print(
            "\n-----\nRobot: Here's the complete formatted reply:\n",
            new_sentence_str,
        )
        prompt_history += f"\n{new_sentence_str}\n"<|MERGE_RESOLUTION|>--- conflicted
+++ resolved
@@ -7,14 +7,29 @@
 from shark.shark_inference import SharkInference
 from tqdm import tqdm
 from torch_mlir import TensorPlaceholder
-<<<<<<< HEAD
-from apps.language_models.utils import modeling
-
-
+
+from apps.language_models.modeling import get_vicuna_model
+from apps.language_models.utils import get_torch_mlir_module_bytecode
 import argparse
-=======
-from apps.language_models.utils import get_torch_mlir_module_bytecode
->>>>>>> 19c0ae37
+
+parser = argparse.ArgumentParser(
+    prog="vicuna runner",
+    description="runs a vicuna model",
+)
+
+parser.add_argument(
+    "--precision", "-p", default="fp32", help="fp32, fp16, int8, int4"
+)
+parser.add_argument(
+    "--device", "-d", default="vulkan", help="vulkan, cpu, cuda"
+)
+parser.add_argument(
+    "--sharded",
+    "-s",
+    action=argparse.BooleanOptionalAction,
+    default=True,
+    help="use a sharded model",
+)
 
 
 class FirstVicunaLayer(torch.nn.Module):
@@ -480,28 +495,6 @@
     return sharded_model
 
 
-<<<<<<< HEAD
-import argparse
-
-parser = argparse.ArgumentParser(
-    prog="vicuna runner",
-    description="runs a vicuna model",
-)
-
-parser.add_argument(
-    "--precision", "-p", default="fp32", help="fp32, fp16, int8, int4"
-)
-parser.add_argument(
-    "--device", "-d", default="vulkan", help="vulkan, cpu, cuda"
-)
-parser.add_argument(
-    "--sharded",
-    "-s",
-    action=argparse.BooleanOptionalAction,
-    default=True,
-    help="use a sharded model",
-)
-=======
 def generate(
     sharded_model, tokenizer, past_key_values, prompt, max_response_len
 ):
@@ -563,7 +556,6 @@
     }
     return ret_dict
 
->>>>>>> 19c0ae37
 
 if __name__ == "__main__":
     args = parser.parse_args()
@@ -572,9 +564,7 @@
     if args.sharded:
         model = get_sharded_model()
     else:
-        model = modeling.get_vicuna_model(
-            device=args.device, precision=args.precision
-        )
+        model = get_vicuna_model(device=args.device, precision=args.precision)
     tokenizer = get_model_and_tokenizer()[1]
     past_key_values = None
     while True:
@@ -593,31 +583,17 @@
         for iteration in range(max_response_len):
             original_input_ids = input_ids
 
-<<<<<<< HEAD
-            if iteration == 0:
-                output = model.forward(input_ids, is_first=True)
-            else:
-                output = model.forward(
-                    input_ids, past_key_values=past_key_values, is_first=False
-                )
-            logits = output["logits"]
-            past_key_values = output["past_key_values"]
-            new_token = int(torch.argmax(logits[:, -1, :], dim=1)[0])
-=======
             params = {
                 "past_key_values": past_key_values,
                 "input_ids": input_ids,
                 "iteration": iteration,
             }
-            generated_token_op = generate_new_token(
-                sharded_model, tokenizer, params
-            )
+            generated_token_op = generate_new_token(model, tokenizer, params)
             # extract result from generate new token
             new_token = generated_token_op["new_token"]
             detok = generated_token_op["detok"]
             past_key_values = generated_token_op["past_key_values"]
 
->>>>>>> 19c0ae37
             if new_token == 2:
                 break
             new_sentence += [new_token]
