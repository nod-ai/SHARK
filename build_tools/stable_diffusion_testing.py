--- conflicted
+++ resolved
@@ -63,9 +63,7 @@
     open("./test_images/inputs/mask.png", "wb").write(mask.content)
 
 
-def test_loop(
-    device="vulkan", beta=False, test_executable=executable, extra_flags=[]
-):
+def test_loop(device="vulkan", beta=False, extra_flags=[]):
     # Get golden values from tank
     shutil.rmtree("./test_images", ignore_errors=True)
     model_metrics = []
@@ -89,13 +87,7 @@
         "wavymulder/Analog-Diffusion",
         "dreamlike-art/dreamlike-diffusion-1.0",
     ]
-<<<<<<< HEAD
-    point_to_py_file = True if test_executable == executable else False
-    if point_to_py_file:
-        extra_flags.append("apps/stable_diffusion/scripts/main.py")
-=======
     counter = 0
->>>>>>> 4fac46f7
     for import_opt in import_options:
         for model_name in hf_model_names:
             if model_name in to_skip:
@@ -113,7 +105,8 @@
                     continue
                 command = (
                     [
-                        test_executable,  # sys.executable is the python from the venv used to run this
+                        executable,  # executable is the python from the venv used to run this
+                        "apps/stable_diffusion/scripts/txt2img.py",
                         "--device=" + device,
                         prompt_text,
                         "--negative_prompts=" + '""',
@@ -126,7 +119,8 @@
                     ]
                     if "inpainting" not in model_name
                     else [
-                        test_executable,
+                        executable,
+                        "apps/stable_diffusion/scripts/inpaint.py",
                         "--device=" + device,
                         inpaint_prompt_text,
                         "--negative_prompts=" + '""',
@@ -232,14 +226,9 @@
 parser.add_argument(
     "-b", "--beta", action=argparse.BooleanOptionalAction, default=False
 )
-parser.add_argument(
-    "-e",
-    "--executable",
-    default=executable,
-    help="executable to run tests with",
-)
+
 
 if __name__ == "__main__":
     args = parser.parse_args()
     print(args)
-    test_loop(args.device, args.beta, args.executable, [])+    test_loop(args.device, args.beta, [])