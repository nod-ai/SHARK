--- conflicted
+++ resolved
@@ -150,25 +150,17 @@
             input = None
             print(f"Generating artifacts for model {tf_model_name}")
             if model_type == "hf":
-<<<<<<< HEAD
-                model, input, _ = get_causal_lm_model(tf_model_name)
+                model, input, _ = get_masked_lm_model(tf_model_name)
             elif model_type == "img":
-=======
-                model, input, _ = get_masked_lm_model(tf_model_name)
-            if model_type == "img":
->>>>>>> f99903e0
                 model, input, _ = get_causal_image_model(tf_model_name)
             elif model_type == "keras":
                 model, input, _ = get_keras_model(tf_model_name)
             elif model_type == "TFhf":
                 model, input, _ = get_TFhf_model(tf_model_name)
-<<<<<<< HEAD
             elif model_type == "tfhf_seq2seq":
                 model, input, _ = get_tfhf_seq2seq_model(tf_model_name)
-=======
-            if model_type == "hf_causallm":
+            elif model_type == "hf_causallm":
                 model, input, _ = get_causal_lm_model(tf_model_name)
->>>>>>> f99903e0
 
             tf_model_name = tf_model_name.replace("/", "_")
             tf_model_dir = os.path.join(
