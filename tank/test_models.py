--- conflicted
+++ resolved
@@ -283,122 +283,7 @@
             "update_tank"
         )
         self.module_tester.tank_url = self.pytestconfig.getoption("tank_url")
-<<<<<<< HEAD
-        if (
-            config["model_name"] == "distilbert-base-uncased"
-            and config["framework"] == "torch"
-        ):
-            pytest.xfail(reason="https://github.com/nod-ai/SHARK/issues/354")
-        if config["model_name"] == "facebook/convnext-tiny-224" and device in [
-            "cuda",
-            "cpu",
-        ]:
-            pytest.xfail(reason="https://github.com/nod-ai/SHARK/issues/311")
-        if config[
-            "model_name"
-        ] == "google/vit-base-patch16-224" and device in ["cuda", "cpu"]:
-            pytest.xfail(reason="https://github.com/nod-ai/SHARK/issues/311")
-        if config["model_name"] == "google/rembert":
-            pytest.skip(reason="Model too large to convert.")
-        if config["model_name"] == "facebook/convnext-tiny-224" and device in [
-            "cpu",
-            "cuda",
-            "metal",
-            "vulkan",
-        ]:
-            pytest.xfail(
-                reason="https://github.com/nod-ai/SHARK/issues/311, https://github.com/nod-ai/SHARK/issues/342"
-            )
-        if config["model_name"] == "funnel-transformer/small" and device in [
-            "cpu",
-            "cuda",
-            "metal",
-            "vulkan",
-        ]:
-            pytest.xfail(
-                reason="failing in the iree-compiler passes, see https://github.com/nod-ai/SHARK/issues/201"
-            )
-        if (
-            config["model_name"] == "google/vit-base-patch16-224"
-            and device == "cuda"
-        ):
-            pytest.xfail(reason="https://github.com/nod-ai/SHARK/issues/311")
-        if config["model_name"] == "microsoft/mpnet-base":
-            pytest.xfail(reason="https://github.com/nod-ai/SHARK/issues/203")
-        if config["model_name"] == "nvidia/mit-b0":
-            pytest.xfail(reason="https://github.com/nod-ai/SHARK/issues/343")
-        if (
-            config["model_name"] == "google/mobilebert-uncased"
-            and device == "cpu"
-            and config["framework"] == "tf"
-        ):
-            pytest.xfail(reason="Fails during iree-compile.")
-        if (
-            config["model_name"] == "facebook/deit-small-distilled-patch16-224"
-            and device == "cuda"
-        ):
-            pytest.xfail(
-                reason="Fails during iree-compile without reporting diagnostics."
-            )
-        if (
-            config["model_name"]
-            == "microsoft/beit-base-patch16-224-pt22k-ft22k"
-            and device == "cuda"
-        ):
-            pytest.xfail(reason="https://github.com/nod-ai/SHARK/issues/390")
-        if config["model_name"] == "squeezenet1_0" and device in ["cpu"]:
-            pytest.xfail(
-                reason="Numerics Issues: https://github.com/nod-ai/SHARK/issues/388"
-            )
-        if config["model_name"] == "hf-internal-testing/tiny-random-flaubert":
-            pytest.xfail(reason="Transformers API mismatch")
-        if config["model_name"] == "mobilenet_v3_small" and device in [
-            "cuda",
-            "cpu",
-        ]:
-            pytest.xfail(reason="https://github.com/nod-ai/SHARK/issues/424")
-        if config[
-            "model_name"
-        ] == "dbmdz/convbert-base-turkish-cased" and device in ["cuda", "cpu"]:
-            pytest.xfail(reason="https://github.com/nod-ai/SHARK/issues/463")
-=======
-
-        if config["xfail_cpu"] == "True" and device == "cpu":
-            pytest.xfail(reason=config["xfail_reason"])
-
-        if config["xfail_cuda"] == "True" and device == "cuda":
-            pytest.xfail(reason=config["xfail_reason"])
-
-        if config["xfail_vkm"] == "True" and device in ["metal", "vulkan"]:
-            pytest.xfail(reason=config["xfail_reason"])
-
-        # Special cases that need to be marked.
-        if config["model_name"] == "resnet50" and device in [
-            "metal",
-            "vulkan",
-        ]:
-            if get_vulkan_triple_flag() is not None:
-                if "m1-moltenvk-macos" in get_vulkan_triple_flag():
-                    pytest.xfail(
-                        reason="M2: Assert Error & M1: CompilerToolError"
-                    )
-        if (
-            config["model_name"] == "camembert-base"
-            and dynamic == False
-            and device in ["metal", "vulkan"]
-        ):
-            pytest.xfail(
-                reason="chlo.broadcast_compare failed to satify constraint"
-            )
-        if (
-            config["model_name"] == "roberta-base"
-            and dynamic == False
-            and device in ["metal", "vulkan"]
-        ):
-            pytest.xfail(
-                reason="chlo.broadcast_compare failed to satify constraint"
-            )
->>>>>>> 30fdc99f
+
         if (
             config["model_name"]
             in [
@@ -421,54 +306,7 @@
             pytest.xfail(
                 reason="Numerics issues: https://github.com/nod-ai/SHARK/issues/476"
             )
-<<<<<<< HEAD
-        if (
-            config["model_name"] == "microsoft/MiniLM-L12-H384-uncased"
-            and device == "cpu"
-        ):
-            pytest.xfail(reason="https://github.com/nod-ai/SHARK/issues/463")
-        if config["model_name"] == "hf-internal-testing/tiny-random-flaubert":
-            pytest.xfail(reason="Transformers API mismatch")
-        if (
-            config["model_name"] in ["albert-base-v2"]
-            and device == "cpu"
-            and dynamic == False
-            and config["framework"] == "tf"
-        ):
-            pytest.xfail(
-                reason="Numerics issues: https://github.com/nod-ai/SHARK/issues/489"
-            )
-        if (
-            config["model_name"]
-            in [
-                "microsoft/resnet-50",
-                "alexnet",
-                "resnet101",
-                "resnet18",
-                "resnet50",
-                "wide_resnet50_2",
-            ]
-            and device
-            in [
-                "cpu",
-                "cuda",
-            ]
-            and config["framework"] == "torch"
-        ):
-            pytest.xfail(
-                reason="tensor dimension issue: https://github.com/nod-ai/SHARK/issues/511"
-            )
-        if config["model_name"] == "squeezenet1_0" and device == "cuda":
-            pytest.xfail(
-                reason="tensor dimension issue: https://github.com/nod-ai/SHARK/issues/511"
-            )
-        if config["framework"] == "tf" and dynamic == True:
-            pytest.skip(
-                reason="Dynamic shapes not supported for this framework."
-            )
-
-=======
->>>>>>> 30fdc99f
+
         safe_name = (
             f"{config['model_name']}_{config['framework']}_{dynamic}_{device}"
         )
