--- conflicted
+++ resolved
@@ -315,23 +315,12 @@
         if config["model_name"] == "nvidia/mit-b0":
             pytest.xfail(reason="https://github.com/nod-ai/SHARK/issues/343")
         if (
-<<<<<<< HEAD
-=======
-            config["model_name"] == "google/mobilebert-uncased"
-            and device in ["metal", "vulkan"]
-            and config["framework"] == "torch"
-        ):
-            pytest.xfail(
-                reason="Numerics issues -- https://github.com/nod-ai/SHARK/issues/344"
-            )
-        if (
             config["model_name"] == "google/mobilebert-uncased"
             and device == "cpu"
             and config["framework"] == "tf"
         ):
             pytest.xfail(reason="Fails during iree-compile.")
         if (
->>>>>>> efbd3dc7
             config["model_name"] == "facebook/deit-small-distilled-patch16-224"
             and device == "cuda"
         ):
@@ -385,12 +374,9 @@
             config["model_name"] == "microsoft/MiniLM-L12-H384-uncased"
             and device == "cpu"
         ):
-<<<<<<< HEAD
             pytest.xfail(reason="https://github.com/nod-ai/SHARK/issues/463")
         if config["model_name"] == "hf-internal-testing/tiny-random-flaubert":
             pytest.xfail(reason="Transformers API mismatch")
-=======
-            pytest.xfail(reason="Fails during iree-compile")
         if (
             config["model_name"] in ["albert-base-v2"]
             and device == "cpu"
@@ -424,7 +410,6 @@
             pytest.xfail(
                 reason="tensor dimension issue: https://github.com/nod-ai/SHARK/issues/511"
             )
->>>>>>> efbd3dc7
         if config["framework"] == "tf" and dynamic == True:
             pytest.skip(
                 reason="Dynamic shapes not supported for this framework."
