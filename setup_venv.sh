--- conflicted
+++ resolved
@@ -152,8 +152,4 @@
 if [[ -z "${CONDA_PREFIX}" && "$SKIP_VENV" != "1" ]]; then
   echo "${Green}Before running examples activate venv with:"
   echo "  ${Green}source $VENV_DIR/bin/activate"
-<<<<<<< HEAD
-fi
-=======
-fi
->>>>>>> c292e5c9
+fi